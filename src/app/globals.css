--- conflicted
+++ resolved
@@ -166,8 +166,6 @@
   .hover\:bg-brand\/90:hover {
     background-color: oklch(from var(--brand) calc(l * 0.9) c h);
   }
-<<<<<<< HEAD
-=======
 }
 
 @layer utilities {
@@ -189,5 +187,4 @@
   .scrollbar-none::-webkit-scrollbar {
     display: none;
   }
->>>>>>> 8bd94c2a
 }