@import 'tailwindcss';
@import 'tw-animate-css';

body {
  font-family: 'Inter Tight', sans-serif;
  min-width: 375px;
  min-height: 100vh;
  overflow-x: hidden;
  width: 100%;
}

@theme {
  --color-background: var(--background);
  --color-foreground: var(--foreground);
  --font-sans: Inter Tight, sans-serif;
  --font-serif: Inter Tight, serif;
  --font-mono: Inter Tight, monospace;
  --color-sidebar-ring: var(--sidebar-ring);
  --color-sidebar-border: var(--sidebar-border);
  --color-sidebar-accent-foreground: var(--sidebar-accent-foreground);
  --color-sidebar-accent: var(--sidebar-accent);
  --color-sidebar-primary-foreground: var(--sidebar-primary-foreground);
  --color-sidebar-primary: var(--sidebar-primary);
  --color-sidebar-foreground: var(--sidebar-foreground);
  --color-sidebar-background: var(--sidebar-background);
  --color-sidebar: var(--sidebar);
  --color-chart-6: var(--chart-6);
  --color-chart-5: var(--chart-5);
  --color-chart-4: var(--chart-4);
  --color-chart-3: var(--chart-3);
  --color-chart-2: var(--chart-2);
  --color-chart-1: var(--chart-1);
  --color-ring: var(--ring);
  --color-input: var(--input);
  --color-border: var(--border);
  --color-destructive: var(--destructive);
  --color-accent-foreground: var(--accent-foreground);
  --color-accent: var(--accent);
  --color-muted-foreground: var(--muted-foreground);
  --color-muted: var(--muted);
  --color-secondary-foreground: var(--secondary-foreground);
  --color-secondary: var(--secondary);
  --color-primary-foreground: var(--primary-foreground);
  --color-primary: var(--primary);
  --color-popover-foreground: var(--popover-foreground);
  --color-popover: var(--popover);
  --color-card-foreground: var(--card-foreground);
  --color-card: var(--card);
  --color-brand: var(--brand);
  --color-transparent: var(--transparent);
  --radius-xs: 0.25rem;
  --radius-sm: calc(var(--radius) - 4px);
  --radius-md: calc(var(--radius) - 2px);
  --radius-lg: 0.75rem;
  --radius-xl: 1rem;
  --radius-2xl: 1.5rem;
  --radius-3xl: 2rem;
  --radius-4xl: 3rem;
  --breakpoint-xsm: 23.4375rem;
  --shadow-2xs: 0 1px 0 0 oklch(0.118 0.014 284.115 / 0.05);
  --shadow-xs: 0 1px 2px 0 oklch(0.118 0.014 284.115 / 0.05);
  --shadow-xs-dark: 0px 1px 2px 0px rgba(5, 5, 10, 0.2);
  --shadow-sm: 0 1px 3px 0 oklch(0.118 0.014 284.115 / 0.1), 0 1px 2px -1px oklch(0.118 0.014 284.115 / 0.1);
  --shadow-md: 0 4px 6px -1px oklch(0.118 0.014 284.115 / 0.1), 0 2px 4px -2px oklch(0.118 0.014 284.115 / 0.1);
  --shadow-lg: 0 10px 15px -3px oklch(0.118 0.014 284.115 / 0.1), 0 4px 6px -4px oklch(0.118 0.014 284.115 / 0.1);
  --shadow-xl: 0 20px 25px -5px oklch(0.118 0.014 284.115 / 0.1), 0 8px 10px -6px oklch(0.118 0.014 284.115 / 0.1);
}

:root {
  --radius: 0.625rem;
  --background: oklch(0.118 0.014 284.115);
  --foreground: oklch(1 0 0);
  --card: oklch(0.232 0.006 285.946);
  --card-foreground: oklch(0.951 0.011 286.195);
  --popover: oklch(0.118 0.014 284.115);
  --popover-foreground: oklch(0.951 0.011 286.195);
  --primary: oklch(0.791 0.01 286.174);
  --primary-foreground: oklch(0.232 0.006 285.946);
  --secondary: #303034;
  --secondary-foreground: #d4d4db;
  --muted: oklch(0.311 0.007 285.98);
  --muted-foreground: #89898f;
  --accent: oklch(0.392 0.007 286.088);
  --accent-foreground: oklch(0.951 0.011 286.195);
  --destructive: oklch(0.628 0.258 29.234);
  --border: oklch(0.311 0.007 285.98);
  --input: oklch(0.439 0 0);
  --ring: oklch(0.55 0.008 286.145);
  --chart-1: oklch(0.517 0.27 263.327);
  --chart-2: oklch(0.871 0.261 146.685);
  --chart-3: oklch(0.87 0.148 202.875);
  --chart-4: oklch(0.697 0.321 327.72);
  --chart-5: oklch(0.628 0.258 29.234);
  --chart-6: oklch(0.772 0.174 64.552);
  --sidebar-background: oklch(0.232 0.006 285.946);
  --sidebar: oklch(0.232 0.006 285.946);
  --sidebar-foreground: oklch(0.951 0.011 286.195);
  --sidebar-primary: oklch(0.928 0.23 123.978);
  --sidebar-primary-foreground: oklch(0.951 0.011 286.195);
  --sidebar-accent: oklch(0.311 0.007 285.98);
  --sidebar-accent-foreground: oklch(0.951 0.011 286.195);
  --sidebar-border: oklch(0.311 0.007 285.98);
  --sidebar-ring: oklch(0.472 0.007 274.863);
  --brand: oklch(0.928 0.23 123.978);
  --transparent: oklch(0.118 0.014 284.115 / 0);

  /* ==================================================================
   * LAYOUT DIMENSIONS
   * ================================================================== */

  /**
   * Desktop header height (profile page header)
   * - Used for sticky positioning of filter bars and sidebars
   * - Matches ProfilePageHeader height on desktop (lg+)
   * - Applied: ProfilePageFilterBar, ProfilePageSidebar sticky top offset
   * - Responsive: Desktop only (hidden on mobile via lg:flex)
   */
  --header-height: 146px;

  /**
   * Mobile header height
   * - Used for sticky positioning of mobile menu below header
   * - Matches MobileHeader component height
   * - Applied: ProfilePageMobileMenu sticky top offset
   * - Responsive: Mobile only (hidden on desktop via lg:hidden)
   */
  --header-height-mobile: 80px;

  /**
   * Sidebar and filter bar width
   * - Standard width for left/right sidebars and filter components
   * - Ensures consistent layout across different sidebar types
   * - Applied to: LeftSidebar, RightSidebar, ProfilePageSidebar, ProfilePageFilterBar
   * - Responsive: Desktop only (hidden on mobile, sidebars use drawers instead)
   * 
   * Rationale:
   * - 180px provides optimal content width for navigation/filter items
   * - Balances readability with efficient use of horizontal space
   * - Maintains 3-column layout (sidebar-content-sidebar) on wide screens
   * - Consistent with Figma design specifications
   * 
   * Non-responsive by design:
   * - On mobile (<lg): sidebars are hidden, content uses full width
   * - On desktop (≥lg): fixed 180px ensures predictable layout
   * - Responsive behavior handled via Tailwind's lg: breakpoint, not CSS variables
   */
  --filter-bar-width: 180px;

  /**
<<<<<<< HEAD
   * Popover width
   * - Standard width for popover components (dropdowns, pickers)
   * - Ensures consistent popover sizing across the application
   * - Applied to: StatusPicker PopoverContent
   * - Used for: Status selection dropdowns and similar picker components
   */
  --popover-width: 280px;

  /**
   * Popover side offset
   * - Vertical offset for popover positioning relative to trigger
   * - Negative value allows popover to overlap with trigger element
   * - Applied to: StatusPicker PopoverContent sideOffset prop
   * - Used for: Positioning popovers above/below triggers with overlap
   * - Value is in pixels (negative for upward overlap)
   */
  --popover-side-offset: -30px;
=======
   * Avatar zoom modal size
   * - Size of the avatar when displayed in the zoom modal
   * - Used for full-screen avatar preview on profile page
   * - Applied to: AvatarZoomModal component
   * 
   * Rationale:
   * - 362px provides optimal viewing size on desktop
   * - min() function ensures responsive sizing on mobile devices
   * - 90vw (90% of viewport width) prevents overflow on small screens
   * - Maintains aspect ratio across all device sizes
   * - Ensures avatar is prominently displayed without overwhelming the viewport
   * 
   * Responsive behavior:
   * - Desktop (≥402px width): 362px (max size)
   * - Mobile (<402px width):  90% of viewport width
   * - Examples:
   *   → 1920px viewport: 362px
   *   → 768px viewport:  362px
   *   → 375px viewport:  337px (90% of 375px)
   *   → 320px viewport:  288px (90% of 320px)
   */
  --avatar-zoom-size: min(362px, 90vw);
>>>>>>> 1aae75e4

  /* ==================================================================
   * Z-INDEX LAYERS (Stacking Order)
   * ================================================================== */

  /**
   * Z-index for sticky headers
   * - Ensures headers stay above scrolling content
   * - Used by: Header component (desktop main header)
   * - Also used by: SettingsMobileMenu (fixed positioning)
   * 
   * Rationale for value 20:
   * - Higher than content (0) and typical component overlays (1-10)
   * - Lower than mobile menu (30) to ensure proper mobile stacking
   * - Leaves room for intermediate layers (11-19) if needed
   * - Avoids excessive values (100+) for maintainability
   */
  --z-sticky-header: 20;

  /**
   * Z-index for mobile-specific UI elements
   * - Ensures mobile header and menu appear above sticky headers
   * - Used by: MobileHeader, ProfilePageMobileMenu
   * 
   * Rationale for value 30:
   * - Must be higher than sticky header (20) for proper mobile layering
   * - Ensures mobile navigation is always accessible
   * - Lower than modals/dialogs (typically 40-50+) to allow overlays
   * - Part of a consistent z-index scale: content(0) < header(20) < mobile(30) < modal(40+)
   * 
   * Responsive behavior:
   * - Only applied to mobile-only components (lg:hidden)
   * - Desktop uses different layout without mobile menu
   */
  --z-mobile-menu: 30;
}

@layer base {
  * {
    @apply border-border outline-ring/50;
  }
  body {
    @apply bg-background text-foreground;
  }
}

@layer components {
  .bg-brand {
    background-color: var(--brand);
  }
  .border-brand {
    border-color: var(--brand);
  }
  .text-brand {
    color: var(--brand);
  }
  .hover\:bg-brand\/90:hover {
    background-color: oklch(from var(--brand) calc(l * 0.9) c h);
  }
}

@layer utilities {
  /* Shadow utilities */
  .shadow-xs-dark {
    box-shadow: var(--shadow-xs-dark);
  }

  /* Thicker white caret for focused inputs (used by PostTagInput) */
  .caret-white {
    caret-color: white;
  }
  .caret-thick::selection {
    /* noop: selection styles kept default */
  }
  input.caret-white {
    caret-color: #fff;
  }
  /* Some browsers allow caret-width via proprietary property */
  input.caret-thick {
    caret-color: #fff;
  }

  *::-webkit-scrollbar {
    width: 6px;
    height: auto;
  }

  *::-webkit-scrollbar-track {
    background: var(--muted);
    border-radius: 4px;
  }

  *::-webkit-scrollbar-thumb {
    background-color: var(--muted-foreground);
    border-radius: 4px;
  }

  .scrollbar-none::-webkit-scrollbar {
    display: none;
  }

  .onboarding-nav {
    position: sticky;
    bottom: 0;
    left: 0;
    right: 0;
    width: 100%;
    background-color: var(--background);
    padding-bottom: 1.5rem;
    z-index: 10;
  }

  @supports (padding-bottom: env(safe-area-inset-bottom)) {
    .onboarding-nav {
      padding-bottom: max(1.5rem, env(safe-area-inset-bottom));
    }
  }

  @supports (padding-bottom: constant(safe-area-inset-bottom)) {
    .onboarding-nav {
      padding-bottom: max(1.5rem, constant(safe-area-inset-bottom));
    }
  }

  @media (min-width: 1024px) {
    .onboarding-nav {
      position: static;
      padding-bottom: 0;
      background-color: transparent;
    }
    @keyframes accordion-down {
      from {
        height: 0;
      }
      to {
        height: var(--radix-accordion-content-height);
      }
    }

    @keyframes accordion-up {
      from {
        height: var(--radix-accordion-content-height);
      }
      to {
        height: 0;
      }
    }

    .animate-accordion-down {
      animation: accordion-down 0.2s ease-out;
    }

    .animate-accordion-up {
      animation: accordion-up 0.2s ease-out;
    }
  }
}<|MERGE_RESOLUTION|>--- conflicted
+++ resolved
@@ -147,7 +147,6 @@
   --filter-bar-width: 180px;
 
   /**
-<<<<<<< HEAD
    * Popover width
    * - Standard width for popover components (dropdowns, pickers)
    * - Ensures consistent popover sizing across the application
@@ -165,7 +164,8 @@
    * - Value is in pixels (negative for upward overlap)
    */
   --popover-side-offset: -30px;
-=======
+
+  /**
    * Avatar zoom modal size
    * - Size of the avatar when displayed in the zoom modal
    * - Used for full-screen avatar preview on profile page
@@ -188,7 +188,6 @@
    *   → 320px viewport:  288px (90% of 320px)
    */
   --avatar-zoom-size: min(362px, 90vw);
->>>>>>> 1aae75e4
 
   /* ==================================================================
    * Z-INDEX LAYERS (Stacking Order)
