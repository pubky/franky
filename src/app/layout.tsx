import { Inter_Tight } from 'next/font/google';
import { DatabaseProvider } from '@/providers';

import './globals.css';

import * as Organisms from '@/organisms';
import * as Molecules from '@/molecules';
import * as Atoms from '@/atoms';

const interTight = Inter_Tight({
  variable: '--font-geist-sans',
  subsets: ['latin'],
});

<<<<<<< HEAD
=======
export const metadata: Metadata = {
  title: 'Pubky App',
  description: 'Pubky App',
};

>>>>>>> 8bd94c2a
export default function RootLayout({ children }: { children: React.ReactNode }) {
  return (
    <RootContainer>
      <DatabaseProvider>
<<<<<<< HEAD
        <Molecules.Metadata />
=======
>>>>>>> 8bd94c2a
        <Organisms.Header />
        {children}
        <Molecules.Toaster />
      </DatabaseProvider>
    </RootContainer>
  );
}

export function RootContainer({ children }: { children: React.ReactNode }) {
  return (
    <Atoms.Container as="html" lang="en" className="dark">
      <Atoms.Container as="body" className={`${interTight.variable} antialiased`}>
        <Molecules.PageContainer>{children}</Molecules.PageContainer>
      </Atoms.Container>
    </Atoms.Container>
  );
}<|MERGE_RESOLUTION|>--- conflicted
+++ resolved
@@ -1,3 +1,4 @@
+import type { Metadata } from 'next';
 import { Inter_Tight } from 'next/font/google';
 import { DatabaseProvider } from '@/providers';
 
@@ -12,22 +13,15 @@
   subsets: ['latin'],
 });
 
-<<<<<<< HEAD
-=======
 export const metadata: Metadata = {
   title: 'Pubky App',
   description: 'Pubky App',
 };
 
->>>>>>> 8bd94c2a
 export default function RootLayout({ children }: { children: React.ReactNode }) {
   return (
     <RootContainer>
       <DatabaseProvider>
-<<<<<<< HEAD
-        <Molecules.Metadata />
-=======
->>>>>>> 8bd94c2a
         <Organisms.Header />
         {children}
         <Molecules.Toaster />
