--- conflicted
+++ resolved
@@ -16,16 +16,11 @@
 
 export interface OnboardingActions {
   reset: () => void;
-<<<<<<< HEAD
   setInviteCode: (inviteCode: string) => void;
-  setPubky: (pubky: Core.Pubky) => void;
   setSecretKey: (secretKey: string) => void;
   setMnemonic: (mnemonic: string) => void;
-  setKeypair: (pubky: Core.Pubky, secretKey: string) => void;
   setKeypairFromMnemonic: (mnemonic: string) => void;
-=======
   setSecrets: (secrets: TOnboardingSecrets) => void;
->>>>>>> 7bc89307
   clearSecrets: () => void;
   setHydrated: (hasHydrated: boolean) => void;
   setShowWelcomeDialog: (show: boolean) => void;
@@ -53,4 +48,7 @@
   SET_HYDRATED = 'SET_HYDRATED',
   SET_SHOW_WELCOME_DIALOG = 'SET_SHOW_WELCOME_DIALOG',
   SET_INVITE_CODE = 'SET_INVITE_CODE',
+  SET_SECRET_KEY = 'SET_SECRET_KEY',
+  SET_MNEMONIC = 'SET_MNEMONIC',
+  SET_KEYPAIR_FROM_MNEMONIC = 'SET_KEYPAIR_FROM_MNEMONIC',
 }