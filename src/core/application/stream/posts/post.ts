import * as Core from '@/core';
import * as Libs from '@/libs';
import { postStreamQueue } from './muting/post-stream-queue';
import { muteFilter } from './muting/mute-filter';

export class PostStreamApplication {
  private constructor() {}

  static async getCachedLastPostTimestamp({ streamId }: Core.TStreamIdParams): Promise<number> {
    try {
      const postStream = await Core.PostStreamModel.findById(streamId);
      if (!postStream || postStream.stream.length === 0) {
        Libs.Logger.warn('StreamId not found in cache', { streamId });
        return Core.NOT_FOUND_CACHED_STREAM;
      }

      // Iterate backwards through the stream to find the last post that has details
      // This handles cases where the last PostDetails might be missing
      for (let i = postStream.stream.length - 1; i >= 0; i--) {
        const postId = postStream.stream[i];
        const postDetails = await Core.PostDetailsModel.findById(postId);

        if (postDetails) {
          return postDetails.indexed_at;
        }
      }

      // No posts in the stream have details, cache is not useful
      Libs.Logger.warn('No post details found in cached stream', { streamId, streamLength: postStream.stream.length });
      return Core.NOT_FOUND_CACHED_STREAM;
    } catch (error) {
      Libs.Logger.warn('Failed to get timeline initial cursor', { streamId, error });
      return Core.NOT_FOUND_CACHED_STREAM;
    }
  }

  static async getStreamHead(params: Core.TStreamIdParams): Promise<number> {
    return await Core.LocalStreamPostsService.getStreamHead(params);
  }

  /**
   * Get local stream data from cache
   * @param streamId - The ID of the stream
   * @returns The cached stream or null if not found
   */
  static async getLocalStream({ streamId }: Core.TStreamIdParams): Promise<{ stream: string[] } | null> {
    return await Core.LocalStreamPostsService.findById({ streamId });
  }

  static async mergeUnreadStreamWithPostStream(params: Core.TStreamIdParams): Promise<void> {
    return await Core.LocalStreamPostsService.mergeUnreadStreamWithPostStream(params);
  }

  static async clearUnreadStream(params: Core.TStreamIdParams): Promise<string[]> {
    return await Core.LocalStreamPostsService.clearUnreadStream(params);
  }

  /**
   * Fetches a page of posts for a stream, filtering out muted users.
   */
  static async getOrFetchStreamSlice({
    streamId,
    streamHead,
    streamTail,
    lastPostId,
    limit,
    viewerId,
    order,
  }: Core.TFetchStreamParams): Promise<Core.TPostStreamChunkResponse> {
<<<<<<< HEAD
    const mutedUserIds = await muteFilter.getMutedUserIds();

    let isFirstFetch = true;
    const result = await postStreamQueue.collect(streamId, {
      limit,
      cursor: streamTail,
      filter: (posts) => muteFilter.filterPosts(posts, mutedUserIds),
      fetch: async (cursor) => {
        // First fetch checks cache because we might be able to reuse leftover posts from previous fetch, subsequent fetches go directly to Nexus
        const result = isFirstFetch
          ? await this.fetchStreamSliceInternal({
              streamId,
              streamHead,
              streamTail: cursor,
              lastPostId,
              limit,
              viewerId,
            })
          : await this.fetchStreamFromNexus({
              streamId,
              limit,
              streamTail: cursor,
              streamHead: Core.SKIP_FETCH_NEW_POSTS,
              viewerId,
            });
        isFirstFetch = false;
        return result;
      },
    });

    return {
      nextPageIds: result.posts,
      cacheMissPostIds: result.cacheMissIds,
      timestamp: result.timestamp,
    };
  }

  // ============================================================================
  // Internal Helpers
  // ============================================================================

  /**
   * Internal method that performs the actual fetch without mute filtering.
   * This is the original getOrFetchStreamSlice logic, now used as a building block.
   */
  private static async fetchStreamSliceInternal({
    streamId,
    streamHead,
    streamTail,
    lastPostId,
    limit,
    viewerId,
  }: Core.TFetchStreamParams): Promise<Core.TPostStreamChunkResponse> {
=======
    // Skip cache for ascending order (chronological) - always fetch from Nexus
    // This is because cache is stored in descending order
    // TODO: Might be a better way to handle this.
    if (order === Core.StreamOrder.ASCENDING) {
      return await this.fetchStreamFromNexus({ streamId, limit, streamTail, streamHead, viewerId, order });
    }

>>>>>>> c7168a47
    // Avoid the indexdb query for engagement streams even we do not persist
    if (streamId.split(':')[0] !== Core.StreamSorting.ENGAGEMENT && !streamHead) {
      const cachedStream = await Core.LocalStreamPostsService.findById({ streamId });

      if (cachedStream) {
        const cachedStreamChunk = await this.getStreamFromCache({ lastPostId, limit, cachedStream });

        // Full cache hit, return immediately
        if (cachedStreamChunk.length === limit) {
          return { nextPageIds: cachedStreamChunk, cacheMissPostIds: [], timestamp: undefined };
        }

        // Partial cache hit, fetch missing posts from Nexus and combine
        if (cachedStreamChunk.length > 0 && cachedStreamChunk.length < limit) {
          return await this.partialCacheHit({ cachedStreamChunk, limit, streamTail, streamId, viewerId });
        }
      }

      // Defensive check: If this is an initial load (no lastPostId) and cache doesn't exist or is empty,
      // force fetching from the beginning by setting streamTail to 0.
      // This ensures correctness even if a non-zero streamTail was incorrectly passed for an initial load.
      if (!lastPostId && (!cachedStream || cachedStream.stream.length === 0)) {
        streamTail = Core.NOT_FOUND_CACHED_STREAM;
      }
    }
    return await this.fetchStreamFromNexus({ streamId, limit, streamTail, streamHead, viewerId, order });
  }

  /**
   * Fetch missing posts from nexus and persist them to cache
   * @param cacheMissPostIds - Array of post IDs that are not persisted in cache
   * @param viewerId - ID of the viewer
   * @param streamHead - Detects if the call is coming from the streamCoordinator.
   * @param streamId - ID of the stream. If not provided, it means that it is a single post operation.
   */
  static async fetchMissingPostsFromNexus({ cacheMissPostIds, viewerId }: Core.TMissingPostsParams) {
    try {
      const { url, body } = Core.postStreamApi.postsByIds({ post_ids: cacheMissPostIds, viewer_id: viewerId });
      const postBatch = await Core.queryNexus<Core.NexusPost[]>(url, 'POST', JSON.stringify(body));
      if (postBatch) {
        const { postAttachments } = await Core.LocalStreamPostsService.persistPosts({ posts: postBatch });
        // Persist the post attachments metadata
        await Core.FileApplication.persistFiles(postAttachments);
        // Persist the missing authors of the posts
        await this.fetchMissingUsersFromNexus({ posts: postBatch, viewerId });
      }
    } catch (error) {
      Libs.Logger.warn('Failed to fetch missing posts from Nexus', { cacheMissPostIds, viewerId, error });
    }
  }

  // ============================================================================
  // Internal Helpers
  // ============================================================================

  /**
   * Handles partial cache hits by fetching remaining posts from Nexus and combining with cached posts.
   *
   * @param cachedStreamChunk - Array of post IDs from cache that need to be combined with fetched posts
   * @param limit - Maximum number of posts to return
   * @param streamTail - Timestamp or skip count for pagination
   * @param streamId - ID of the post stream
   * @param viewerId - ID of the viewer
   **/
  private static async partialCacheHit({
    cachedStreamChunk,
    limit,
    streamTail,
    streamId,
    viewerId,
  }: Core.TPartialCacheHitParams): Promise<Core.TPostStreamChunkResponse> {
    const lastCachedPostId = cachedStreamChunk[cachedStreamChunk.length - 1];
    const remainingLimit = limit - cachedStreamChunk.length;

    // Get timestamp from last cached post for pagination
    let nextStreamTail = streamTail;
    try {
      const lastPostDetails = await Core.PostDetailsModel.findById(lastCachedPostId);
      if (lastPostDetails) {
        nextStreamTail = lastPostDetails.indexed_at;
      }
    } catch (error) {
      Libs.Logger.warn('Failed to get timestamp from last cached post', { lastCachedPostId, error });
    }

    // Fetch remaining posts from Nexus
    const { nextPageIds, cacheMissPostIds, timestamp } = await this.fetchStreamFromNexus({
      streamId,
      limit: remainingLimit,
      streamTail: nextStreamTail,
      streamHead: Core.SKIP_FETCH_NEW_POSTS,
      viewerId,
      lastPostId: lastCachedPostId,
    });

    // Combine cached posts with fetched posts, deduplicating
    const uniquePostIds = Array.from(new Set([...cachedStreamChunk, ...nextPageIds]));

    return {
      nextPageIds: uniquePostIds,
      cacheMissPostIds,
      timestamp,
    };
  }

  private static async fetchMissingUsersFromNexus({ posts, viewerId }: Core.TFetchMissingUsersParams) {
    const cacheMissUserIds = await this.getNotPersistedUsersInCache(posts.map((post) => post.details.author));
    if (cacheMissUserIds.length > 0) {
      const { url: userUrl, body: userBody } = Core.userStreamApi.usersByIds({
        user_ids: cacheMissUserIds,
        viewer_id: viewerId,
      });
      const userBatch = await Core.queryNexus<Core.NexusUser[]>(userUrl, 'POST', JSON.stringify(userBody));
      if (userBatch) {
        await Core.LocalStreamUsersService.persistUsers(userBatch);
      }
    }
  }

  private static async fetchStreamFromNexus({
    streamId,
    limit,
    streamHead,
    streamTail,
    viewerId,
    order,
  }: Core.TFetchStreamParams): Promise<Core.TPostStreamChunkResponse> {
    const { params, invokeEndpoint, extraParams } = Core.createPostStreamParams({
      streamId,
      streamTail,
      limit,
      streamHead,
      viewerId,
      order,
    });
    const postStreamChunk = await Core.NexusPostStreamService.fetch({ invokeEndpoint, params, extraParams });

    if (!postStreamChunk) {
      return { nextPageIds: [], cacheMissPostIds: [], timestamp: undefined };
    }

    const { last_post_score: timestamp, post_keys: compositePostIds } = postStreamChunk;

    // Do not persist any stream related with engagement sorting
    if (streamId.split(':')[0] !== Core.StreamSorting.ENGAGEMENT && streamHead === Core.SKIP_FETCH_NEW_POSTS) {
      await Core.LocalStreamPostsService.persistNewStreamChunk({ stream: compositePostIds, streamId });
    }

    // When streamHead is greater than 0, it means that it is a streamCoordinator calling this method.
    // In the future, we might need to add some enum param to describe that type of call.
    // For now, that kind of queries comes from the streamCoordinator.
    if (streamHead > Core.SKIP_FETCH_NEW_POSTS) {
      await this.persistUnreadStreamChunkAndUpdateCounts({
        streamId,
        compositePostIds,
      });
    }

    const cacheMissPostIds = await this.getNotPersistedPostsInCache(compositePostIds);

    return { nextPageIds: compositePostIds, cacheMissPostIds, timestamp };
  }

  // Delegate to service for cache miss detection
  private static async getNotPersistedPostsInCache(postIds: string[]): Promise<string[]> {
    return Core.LocalStreamPostsService.getNotPersistedPostsInCache(postIds);
  }

  /**
   * Persist the unread stream chunk and update the counts of the posts and users
   * @param streamId - The ID of the stream
   * @param compositePostIds - The new posts IDs that are going to be persisted in the unreadstream
   */
  private static async persistUnreadStreamChunkAndUpdateCounts({
    streamId,
    compositePostIds,
  }: Core.TPersistUnreadNewStreamChunkParams) {
    await Core.LocalStreamPostsService.persistUnreadNewStreamChunk({ stream: compositePostIds, streamId });
    // The authorId and postId are going to be use to identify the replies parent id
    const [replyParentAuthorId, invokeEndpoint, replyParentPostId] = Core.breakDownStreamId(streamId);

    // If it is a reply, we need to update the parent post counts
    // TODO: Might happen some edge cases but for now, we can go with this approach.
    if (invokeEndpoint === Core.StreamSource.REPLIES) {
      const replyParentPostCompositeId = Core.buildCompositeId({
        pubky: replyParentAuthorId,
        id: replyParentPostId as string,
      });
      await Core.LocalPostService.updatePostCounts({
        postCompositeId: replyParentPostCompositeId,
        countChanges: { replies: compositePostIds.length },
      });
    }

    // Update the related user counts of the authors of the posts
    // Batch count updates to avoid race conditions and improve performance
    if (invokeEndpoint === Core.StreamSource.REPLIES || invokeEndpoint === Core.StreamSource.ALL) {
      const countUpdates = compositePostIds.map(async (postId) => {
        const { pubky: authorId } = Core.parseCompositeId(postId);
        // TODO: Comming refactor to use the correct type. New PR
        const countChanges: Partial<Core.NexusUserCounts> = { posts: 1 };
        if (invokeEndpoint === Core.StreamSource.REPLIES) {
          countChanges.replies = 1;
        }
        return Core.LocalProfileService.upsertCounts({ userId: authorId }, countChanges as Core.NexusUserCounts);
      });
      await Promise.all(countUpdates);
    }
  }

  // Delegate to service for cache miss detection
  private static async getNotPersistedUsersInCache(userIds: Core.Pubky[]): Promise<Core.Pubky[]> {
<<<<<<< HEAD
    return Core.LocalStreamUsersService.getNotPersistedUsersInCache(userIds);
=======
    const existingUserIds = await Core.UserDetailsModel.findByIdsPreserveOrder(userIds);
    const missingUserIds = userIds.filter((_userId, index) => existingUserIds[index] === undefined);
    return Array.from(new Set(missingUserIds));
>>>>>>> c7168a47
  }

  private static async getStreamFromCache({
    lastPostId,
    limit,
    cachedStream,
  }: Core.TCacheStreamParams): Promise<string[]> {
    // Handle limit 0 case, return empty array immediately
    if (limit === 0) {
      return [];
    }

    // If the lastPostId is not provided, it means that we are in the head of the stream
    if (!lastPostId) {
      // Return all available posts from cache (up to limit)
      // If cache has fewer posts than limit, return what's available
      return cachedStream.stream.slice(0, Math.min(limit, cachedStream.stream.length));
    }

    // lastPostId is provided, find the position in cache
    const postIndex = cachedStream.stream.indexOf(lastPostId);
    if (postIndex === -1) {
      // lastPostId not found in cache, cannot serve from cache
      return [];
    }

    // Return all available posts after lastPostId (up to limit)
    // If cache has fewer posts than requested, return what's available
    const startIndex = postIndex + 1;
    const endIndex = Math.min(startIndex + limit, cachedStream.stream.length);

    if (startIndex >= cachedStream.stream.length) {
      // No posts after lastPostId in cache
      return [];
    }

    return cachedStream.stream.slice(startIndex, endIndex);
  }
}<|MERGE_RESOLUTION|>--- conflicted
+++ resolved
@@ -67,7 +67,13 @@
     viewerId,
     order,
   }: Core.TFetchStreamParams): Promise<Core.TPostStreamChunkResponse> {
-<<<<<<< HEAD
+    // Skip cache for ascending order (chronological) - always fetch from Nexus
+    // This is because cache is stored in descending order
+    // TODO: Might be a better way to handle this.
+    if (order === Core.StreamOrder.ASCENDING) {
+      return await this.fetchStreamFromNexus({ streamId, limit, streamTail, streamHead, viewerId, order });
+    }
+
     const mutedUserIds = await muteFilter.getMutedUserIds();
 
     let isFirstFetch = true;
@@ -85,6 +91,7 @@
               lastPostId,
               limit,
               viewerId,
+              order,
             })
           : await this.fetchStreamFromNexus({
               streamId,
@@ -92,6 +99,7 @@
               streamTail: cursor,
               streamHead: Core.SKIP_FETCH_NEW_POSTS,
               viewerId,
+              order,
             });
         isFirstFetch = false;
         return result;
@@ -120,16 +128,8 @@
     lastPostId,
     limit,
     viewerId,
+    order,
   }: Core.TFetchStreamParams): Promise<Core.TPostStreamChunkResponse> {
-=======
-    // Skip cache for ascending order (chronological) - always fetch from Nexus
-    // This is because cache is stored in descending order
-    // TODO: Might be a better way to handle this.
-    if (order === Core.StreamOrder.ASCENDING) {
-      return await this.fetchStreamFromNexus({ streamId, limit, streamTail, streamHead, viewerId, order });
-    }
-
->>>>>>> c7168a47
     // Avoid the indexdb query for engagement streams even we do not persist
     if (streamId.split(':')[0] !== Core.StreamSorting.ENGAGEMENT && !streamHead) {
       const cachedStream = await Core.LocalStreamPostsService.findById({ streamId });
@@ -342,13 +342,9 @@
 
   // Delegate to service for cache miss detection
   private static async getNotPersistedUsersInCache(userIds: Core.Pubky[]): Promise<Core.Pubky[]> {
-<<<<<<< HEAD
-    return Core.LocalStreamUsersService.getNotPersistedUsersInCache(userIds);
-=======
     const existingUserIds = await Core.UserDetailsModel.findByIdsPreserveOrder(userIds);
     const missingUserIds = userIds.filter((_userId, index) => existingUserIds[index] === undefined);
     return Array.from(new Set(missingUserIds));
->>>>>>> c7168a47
   }
 
   private static async getStreamFromCache({
