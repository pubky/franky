import * as Core from '@/core';
import * as Libs from '@/libs';
import { postStreamQueue } from './muting/post-stream-queue';
import { MuteFilter } from './muting/mute-filter';

export class PostStreamApplication {
  private constructor() {}

<<<<<<< HEAD
=======
  // ============================================================================
  // Public API
  // ============================================================================

  static async getUnreadStream({ streamId }: Core.TStreamIdParams): Promise<Core.TStreamResult | null> {
    return await Core.LocalStreamPostsService.readUnreadStream({ streamId });
  }

>>>>>>> bc4e0516
  static async getCachedLastPostTimestamp({ streamId }: Core.TStreamIdParams): Promise<number> {
    try {
      const postStream = await Core.LocalStreamPostsService.read({ streamId });
      if (!postStream || postStream.stream.length === 0) {
        Libs.Logger.warn('StreamId not found in cache', { streamId });
        return Core.NOT_FOUND_CACHED_STREAM;
      }

      // Iterate backwards through the stream to find the last post that has details
      // This handles cases where the last PostDetails might be missing
      for (let i = postStream.stream.length - 1; i >= 0; i--) {
        const postId = postStream.stream[i];
        const postDetails = await Core.LocalPostService.readDetails({ postId });

        if (postDetails) {
          return postDetails.indexed_at;
        }
      }

      // No posts in the stream have details, cache is not useful
      Libs.Logger.warn('No post details found in cached stream', { streamId, streamLength: postStream.stream.length });
      return Core.NOT_FOUND_CACHED_STREAM;
    } catch (error) {
      Libs.Logger.warn('Failed to get timeline initial cursor', { streamId, error });
      return Core.NOT_FOUND_CACHED_STREAM;
    }
  }

  static async getStreamHead(params: Core.TStreamIdParams): Promise<number> {
    return await Core.LocalStreamPostsService.getStreamHead(params);
  }

  /**
   * Get local stream data from cache
   * @param streamId - The ID of the stream
   * @returns The cached stream or null if not found
   */
  static async getLocalStream({ streamId }: Core.TStreamIdParams): Promise<Core.TStreamResult | null> {
    return await Core.LocalStreamPostsService.read({ streamId });
  }

  static async mergeUnreadStreamWithPostStream(params: Core.TStreamIdParams): Promise<void> {
    return await Core.LocalStreamPostsService.mergeUnreadStreamWithPostStream(params);
  }

  static async clearUnreadStream(params: Core.TStreamIdParams): Promise<string[]> {
    return await Core.LocalStreamPostsService.clearUnreadStream(params);
  }

  /**
   * Fetches a page of posts for a stream, filtering out muted users.
   */
  static async getOrFetchStreamSlice({
    streamId,
    streamHead,
    streamTail,
    lastPostId,
    limit,
    viewerId,
    order,
  }: Core.TFetchStreamParams): Promise<Core.TPostStreamChunkResponse> {
    // Skip cache for ascending order (chronological) - always fetch from Nexus
    // This is because cache is stored in descending order
    // TODO: Might be a better way to handle this.
    if (order === Core.StreamOrder.ASCENDING) {
      return await this.fetchStreamFromNexus({ streamId, limit, streamTail, streamHead, viewerId, order });
    }

    // Fetch muted user IDs from Service layer at Application layer entry point
    const mutedStream = await Core.LocalStreamUsersService.findById(Core.UserStreamTypes.MUTED);
    const mutedUserIds = new Set(mutedStream?.stream ?? []);

    let isFirstFetch = true;
    const result = await postStreamQueue.collect(streamId, {
      limit,
      cursor: streamTail,
      filter: (posts) => MuteFilter.filterPosts(posts, mutedUserIds),
      fetch: async (cursor) => {
        // First fetch checks cache because we might be able to reuse leftover posts from previous fetch, subsequent fetches go directly to Nexus
        const result = isFirstFetch
          ? await this.fetchStreamSliceInternal({
              streamId,
              streamHead,
              streamTail: cursor,
              lastPostId,
              limit,
              viewerId,
              order,
            })
          : await this.fetchStreamFromNexus({
              streamId,
              limit,
              streamTail: cursor,
              streamHead: Core.SKIP_FETCH_NEW_POSTS,
              viewerId,
              order,
            });
        isFirstFetch = false;
        return result;
      },
    });

    return {
      nextPageIds: result.posts,
      cacheMissPostIds: result.cacheMissIds,
      timestamp: result.timestamp,
    };
  }

  // ============================================================================
  // Internal Helpers
  // ============================================================================

  /**
   * Internal method that performs the actual fetch without mute filtering.
   * This is the original getOrFetchStreamSlice logic, now used as a building block.
   */
  private static async fetchStreamSliceInternal({
    streamId,
    streamHead,
    streamTail,
    lastPostId,
    limit,
    viewerId,
    order,
  }: Core.TFetchStreamParams): Promise<Core.TPostStreamChunkResponse> {
    // Avoid the indexdb query for engagement streams even we do not persist
    if (streamId.split(':')[0] !== Core.StreamSorting.ENGAGEMENT && !streamHead) {
      const cachedStream = await Core.LocalStreamPostsService.read({ streamId });

      if (cachedStream) {
        const cachedStreamChunk = await this.getStreamFromCache({ lastPostId, limit, cachedStream });

        // Full cache hit, return immediately
        if (cachedStreamChunk.length === limit) {
          return { nextPageIds: cachedStreamChunk, cacheMissPostIds: [], timestamp: undefined };
        }

        // Partial cache hit, fetch missing posts from Nexus and combine
        if (cachedStreamChunk.length > 0 && cachedStreamChunk.length < limit) {
          return await this.partialCacheHit({ cachedStreamChunk, limit, streamTail, streamId, viewerId });
        }
      }

      // Defensive check: If this is an initial load (no lastPostId) and cache doesn't exist or is empty,
      // force fetching from the beginning by setting streamTail to 0.
      // This ensures correctness even if a non-zero streamTail was incorrectly passed for an initial load.
      if (!lastPostId && (!cachedStream || cachedStream.stream.length === 0)) {
        streamTail = Core.NOT_FOUND_CACHED_STREAM;
      }
    }
    return await this.fetchStreamFromNexus({ streamId, limit, streamTail, streamHead, viewerId, order });
  }

  /**
   * Fetch missing posts from nexus and persist them to cache
   * @param cacheMissPostIds - Array of post IDs that are not persisted in cache
   * @param viewerId - ID of the viewer
   * @param streamHead - Detects if the call is coming from the streamCoordinator.
   * @param streamId - ID of the stream. If not provided, it means that it is a single post operation.
   */
  static async fetchMissingPostsFromNexus({ cacheMissPostIds, viewerId }: Core.TMissingPostsParams) {
    try {
      const { url, body } = Core.postStreamApi.postsByIds({ post_ids: cacheMissPostIds, viewer_id: viewerId });
      const postBatch = await Core.queryNexus<Core.NexusPost[]>(url, 'POST', JSON.stringify(body));
      if (postBatch) {
        const { postAttachments } = await Core.LocalStreamPostsService.persistPosts({ posts: postBatch });
        // Persist the post attachments metadata
        await Core.FileApplication.fetchFiles(postAttachments);
        // Persist the missing authors of the posts
        await this.fetchMissingUsersFromNexus({ posts: postBatch, viewerId });
      }
    } catch (error) {
      Libs.Logger.warn('Failed to fetch missing posts from Nexus', { cacheMissPostIds, viewerId, error });
    }
  }

  // ============================================================================
  // Internal Helpers
  // ============================================================================

  /**
   * Handles partial cache hits by fetching remaining posts from Nexus and combining with cached posts.
   *
   * @param cachedStreamChunk - Array of post IDs from cache that need to be combined with fetched posts
   * @param limit - Maximum number of posts to return
   * @param streamTail - Timestamp or skip count for pagination
   * @param streamId - ID of the post stream
   * @param viewerId - ID of the viewer
   **/
  private static async partialCacheHit({
    cachedStreamChunk,
    limit,
    streamTail,
    streamId,
    viewerId,
  }: Core.TPartialCacheHitParams): Promise<Core.TPostStreamChunkResponse> {
    const lastCachedPostId = cachedStreamChunk[cachedStreamChunk.length - 1];
    const remainingLimit = limit - cachedStreamChunk.length;

    // Get timestamp from last cached post for pagination
    let nextStreamTail = streamTail;
    try {
      const lastPostDetails = await Core.PostDetailsModel.findById(lastCachedPostId);
      if (lastPostDetails) {
        nextStreamTail = lastPostDetails.indexed_at;
      }
    } catch (error) {
      Libs.Logger.warn('Failed to get timestamp from last cached post', { lastCachedPostId, error });
    }

    // Fetch remaining posts from Nexus
    const { nextPageIds, cacheMissPostIds, timestamp } = await this.fetchStreamFromNexus({
      streamId,
      limit: remainingLimit,
      streamTail: nextStreamTail,
      streamHead: Core.SKIP_FETCH_NEW_POSTS,
      viewerId,
      lastPostId: lastCachedPostId,
    });

    // Combine cached posts with fetched posts, deduplicating
    const uniquePostIds = Array.from(new Set([...cachedStreamChunk, ...nextPageIds]));

    return {
      nextPageIds: uniquePostIds,
      cacheMissPostIds,
      timestamp,
    };
  }

  private static async fetchMissingUsersFromNexus({ posts, viewerId }: Core.TFetchMissingUsersParams) {
    const cacheMissUserIds = await this.getNotPersistedUsersInCache(posts.map((post) => post.details.author));
    if (cacheMissUserIds.length > 0) {
      const { url: userUrl, body: userBody } = Core.userStreamApi.usersByIds({
        user_ids: cacheMissUserIds,
        viewer_id: viewerId,
      });
      const userBatch = await Core.queryNexus<Core.NexusUser[]>(userUrl, 'POST', JSON.stringify(userBody));
      if (userBatch) {
        await Core.LocalStreamUsersService.persistUsers(userBatch);
      }
    }
  }

  private static async fetchStreamFromNexus({
    streamId,
    limit,
    streamHead,
    streamTail,
    viewerId,
    order,
  }: Core.TFetchStreamParams): Promise<Core.TPostStreamChunkResponse> {
    const { params, invokeEndpoint, extraParams } = Core.createPostStreamParams({
      streamId,
      streamTail,
      limit,
      streamHead,
      viewerId,
      order,
    });
    const postStreamChunk = await Core.NexusPostStreamService.fetch({ invokeEndpoint, params, extraParams });

    if (!postStreamChunk) {
      return { nextPageIds: [], cacheMissPostIds: [], timestamp: undefined };
    }

    const { last_post_score: timestamp, post_keys: compositePostIds } = postStreamChunk;

    // Do not persist any stream related with engagement sorting
    if (streamId.split(':')[0] !== Core.StreamSorting.ENGAGEMENT && streamHead === Core.SKIP_FETCH_NEW_POSTS) {
      await Core.LocalStreamPostsService.persistNewStreamChunk({ stream: compositePostIds, streamId });
    }

    // When streamHead is greater than 0, it means that it is a streamCoordinator calling this method.
    // In the future, we might need to add some enum param to describe that type of call.
    // For now, that kind of queries comes from the streamCoordinator.
    if (streamHead > Core.SKIP_FETCH_NEW_POSTS) {
      await this.persistUnreadStreamChunkAndUpdateCounts({
        streamId,
        compositePostIds,
      });
    }

    const cacheMissPostIds = await this.getNotPersistedPostsInCache(compositePostIds);

    return { nextPageIds: compositePostIds, cacheMissPostIds, timestamp };
  }

  // Delegate to service for cache miss detection
  private static async getNotPersistedPostsInCache(postIds: string[]): Promise<string[]> {
    return Core.LocalStreamPostsService.getNotPersistedPostsInCache(postIds);
  }

  /**
   * Persist the unread stream chunk and update the counts of the posts and users
   * @param streamId - The ID of the stream
   * @param compositePostIds - The new posts IDs that are going to be persisted in the unreadstream
   */
  private static async persistUnreadStreamChunkAndUpdateCounts({
    streamId,
    compositePostIds,
  }: Core.TPersistUnreadNewStreamChunkParams) {
    await Core.LocalStreamPostsService.persistUnreadNewStreamChunk({ stream: compositePostIds, streamId });
    // The authorId and postId are going to be use to identify the replies parent id
    const [replyParentAuthorId, invokeEndpoint, replyParentPostId] = Core.breakDownStreamId(streamId);

    // If it is a reply, we need to update the parent post counts
    // TODO: Might happen some edge cases but for now, we can go with this approach.
    if (invokeEndpoint === Core.StreamSource.REPLIES) {
      const replyParentPostCompositeId = Core.buildCompositeId({
        pubky: replyParentAuthorId,
        id: replyParentPostId as string,
      });
      await Core.LocalPostService.updatePostCounts({
        postCompositeId: replyParentPostCompositeId,
        countChanges: { replies: compositePostIds.length },
      });
    }

    // Update the related user counts of the authors of the posts
    // Batch count updates to avoid race conditions and improve performance
    if (invokeEndpoint === Core.StreamSource.REPLIES || invokeEndpoint === Core.StreamSource.ALL) {
      const countUpdates = compositePostIds.map(async (postId) => {
        const { pubky: authorId } = Core.parseCompositeId(postId);
        // TODO: Comming refactor to use the correct type. New PR
        const countChanges: Partial<Core.NexusUserCounts> = { posts: 1 };
        if (invokeEndpoint === Core.StreamSource.REPLIES) {
          countChanges.replies = 1;
        }
        return Core.LocalUserService.upsertCounts({ userId: authorId }, countChanges as Core.NexusUserCounts);
      });
      await Promise.all(countUpdates);
    }
  }

  // Delegate to service for cache miss detection
  private static async getNotPersistedUsersInCache(userIds: Core.Pubky[]): Promise<Core.Pubky[]> {
    const existingUserIds = await Core.UserDetailsModel.findByIdsPreserveOrder(userIds);
    const missingUserIds = userIds.filter((_userId, index) => existingUserIds[index] === undefined);
    return Array.from(new Set(missingUserIds));
  }

  private static async getStreamFromCache({
    lastPostId,
    limit,
    cachedStream,
  }: Core.TCacheStreamParams): Promise<string[]> {
    // Handle limit 0 case, return empty array immediately
    if (limit === 0) {
      return [];
    }

    // If the lastPostId is not provided, it means that we are in the head of the stream
    if (!lastPostId) {
      // Return all available posts from cache (up to limit)
      // If cache has fewer posts than limit, return what's available
      return cachedStream.stream.slice(0, Math.min(limit, cachedStream.stream.length));
    }

    // lastPostId is provided, find the position in cache
    const postIndex = cachedStream.stream.indexOf(lastPostId);
    if (postIndex === -1) {
      // lastPostId not found in cache, cannot serve from cache
      return [];
    }

    // Return all available posts after lastPostId (up to limit)
    // If cache has fewer posts than requested, return what's available
    const startIndex = postIndex + 1;
    const endIndex = Math.min(startIndex + limit, cachedStream.stream.length);

    if (startIndex >= cachedStream.stream.length) {
      // No posts after lastPostId in cache
      return [];
    }

    return cachedStream.stream.slice(startIndex, endIndex);
  }
}<|MERGE_RESOLUTION|>--- conflicted
+++ resolved
@@ -6,8 +6,6 @@
 export class PostStreamApplication {
   private constructor() {}
 
-<<<<<<< HEAD
-=======
   // ============================================================================
   // Public API
   // ============================================================================
@@ -16,7 +14,6 @@
     return await Core.LocalStreamPostsService.readUnreadStream({ streamId });
   }
 
->>>>>>> bc4e0516
   static async getCachedLastPostTimestamp({ streamId }: Core.TStreamIdParams): Promise<number> {
     try {
       const postStream = await Core.LocalStreamPostsService.read({ streamId });
@@ -194,10 +191,6 @@
     }
   }
 
-  // ============================================================================
-  // Internal Helpers
-  // ============================================================================
-
   /**
    * Handles partial cache hits by fetching remaining posts from Nexus and combining with cached posts.
    *
