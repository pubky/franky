import * as Core from '@/core';
import * as Libs from '@/libs';

export class PostStreamApplication {
  private constructor() {}

  // ============================================================================
  // Public API
  // ============================================================================

  static async getOrFetchStreamSlice({
    streamId,
    streamTail,
    lastPostId,
    limit,
    viewerId,
  }: Core.TFetchStreamParams): Promise<Core.TPostStreamChunkResponse> {
    // Avoid the indexdb query for engagement streams even we do not persist
    if (streamId.split(':')[0] !== Core.StreamSorting.ENGAGEMENT) {
      const cachedStream = await Core.LocalStreamPostsService.findById(streamId);

      if (cachedStream) {
        const cacheResult = await this.getStreamFromCache({ lastPostId, limit, cachedStream });

        if (cacheResult) {
          return { nextPageIds: cacheResult.postIds, cacheMissPostIds: [], timestamp: cacheResult.timestamp };
        }
      }

      // If this is an initial load (no lastPostId) and cache doesn't exist or is empty,
      // force fetching from the beginning by setting streamTail to 0
      if (!lastPostId && (!cachedStream || cachedStream.stream.length === 0)) {
        streamTail = 0;
      }
    }
    return await this.fetchStreamFromNexus({ streamId, limit, streamTail, viewerId });
  }

  static async fetchMissingPostsFromNexus({ cacheMissPostIds, viewerId }: Core.TMissingPostsParams) {
    try {
      const { url, body } = Core.postStreamApi.postsByIds({ post_ids: cacheMissPostIds, viewer_id: viewerId });
      const postBatch = await Core.queryNexus<Core.NexusPost[]>(url, 'POST', JSON.stringify(body));
      if (postBatch) {
        await Core.LocalStreamPostsService.persistPosts(postBatch);
        const cacheMissUserIds = postBatch
          ? await this.getNotPersistedUsersInCache(postBatch.map((post) => post.details.author))
          : [];
        if (cacheMissUserIds.length > 0) {
          const { url: userUrl, body: userBody } = Core.userStreamApi.usersByIds({
            user_ids: cacheMissUserIds,
            viewer_id: viewerId,
          });
          const userBatch = await Core.queryNexus<Core.NexusUser[]>(userUrl, 'POST', JSON.stringify(userBody));
          if (userBatch) {
            await Core.LocalStreamUsersService.persistUsers(userBatch);
          }
        }
      }
    } catch (error) {
      Libs.Logger.warn('Failed to fetch missing posts from Nexus', { cacheMissPostIds, viewerId, error });
    }
  }

  // ============================================================================
  // Internal Helpers
  // ============================================================================

  // TODO: Delete fn because the below reason
  private static async getTimestampFromPostId(postId: string): Promise<number | undefined> {
    try {
      const postDetails = await Core.PostDetailsModel.findById(postId);
      return postDetails?.indexed_at;
    } catch (error) {
      Libs.Logger.warn('Failed to get timestamp from post ID', { postId, error });
      return undefined;
    }
  }

  private static async fetchStreamFromNexus({
    streamId,
    limit,
    streamTail,
    viewerId,
    // TODO: Temporal fix. It has to be deleted. we have to get the timestamp from the UI
    // lastPostId,
  }: Core.TFetchStreamParams): Promise<Core.TPostStreamChunkResponse> {
    // TODO: DELETE FROM
    // const streamTailUndefined = lastPostId ? await this.getTimestampFromPostId(lastPostId) : streamTail;
    // if (!streamTailUndefined) {
    //   // throw new Error('Stream tail is required');
    //   return { nextPageIds: [], cacheMissPostIds: [], timestamp: undefined };
    // }
    // streamTail = streamTailUndefined;
    // TODO: DELETE FINISH

    // START of the fn
<<<<<<< HEAD
    const { params, invokeEndpoint } = Core.createPostStreamParams(streamId, streamTail, limit, viewerId);
=======
    const { params, invokeEndpoint, extraParams } = Core.createNexusParams(streamId, streamTail, limit, viewerId);
>>>>>>> e790588f
    // TODO: With the new endpoint, we have to adapt the next line and delete timestamp and composidePostIds
    const nexusPosts = await Core.NexusPostStreamService.fetch({ invokeEndpoint, params, extraParams });

    // Handle empty response
    if (nexusPosts.length === 0) {
      return { nextPageIds: [], cacheMissPostIds: [], timestamp: undefined };
    }

    const timestamp = nexusPosts[nexusPosts.length - 1].details.indexed_at;
    const compositePostIds = nexusPosts.map((post) =>
      Core.buildPostCompositeId({ pubky: post.details.author, postId: post.details.id }),
    );

    // Do not persist any stream related with engagement sorting
    if (streamId.split(':')[0] !== Core.StreamSorting.ENGAGEMENT) {
      await Core.LocalStreamPostsService.persistNewStreamChunk({ stream: compositePostIds, streamId });
    }
    const cacheMissPostIds = await this.getNotPersistedPostsInCache(compositePostIds);
    // TODO: the timestamp we will get from
    return { nextPageIds: compositePostIds, cacheMissPostIds, timestamp };
  }

  // Return the posts that are not persisted in cache
  private static async getNotPersistedPostsInCache(postIds: string[]): Promise<string[]> {
    const existingPostIds = await Core.PostDetailsModel.findByIdsPreserveOrder(postIds);
    return postIds.filter((_postId, index) => existingPostIds[index] === undefined);
  }

  private static async getNotPersistedUsersInCache(userIds: Core.Pubky[]): Promise<Core.Pubky[]> {
    const existingUserIds = await Core.UserDetailsModel.findByIdsPreserveOrder(userIds);
    return userIds.filter((_userId, index) => existingUserIds[index] === undefined);
  }

  private static async getStreamFromCache({
    lastPostId,
    limit,
    cachedStream,
  }: Core.TCacheStreamParams): Promise<{ postIds: string[]; timestamp: number | undefined } | null> {
    // TODO: Could be a case that it does not have sufficient posts, in which case we need to fetch more from Nexus
    // e.g. in the cache there is only limit - 5 posts and the missing ones we have to download
    // From now, if cache exists and has posts, return from cache

    // Handle limit 0 case: return empty array immediately without fetching from Nexus
    if (limit === 0) {
      return { postIds: [], timestamp: undefined };
    }

    let postIds: string[] | null = null;

    if (!lastPostId && cachedStream.stream.length >= limit) {
      postIds = cachedStream.stream.slice(0, limit);
    } else if (lastPostId) {
      const postIndex = cachedStream.stream.indexOf(lastPostId);

      if (postIndex === -1) {
        return null;
      }

      if (postIndex + 1 + limit <= cachedStream.stream.length) {
        postIds = cachedStream.stream.slice(postIndex + 1, postIndex + 1 + limit);
      } else {
        return null;
      }
    }

    if (!postIds || postIds.length === 0) {
      return null;
    }

    // Get timestamp from the last post in the slice for pagination
    const lastPostInSlice = postIds[postIds.length - 1];
    const timestamp = await this.getTimestampFromPostId(lastPostInSlice);

    return { postIds, timestamp };
  }
}<|MERGE_RESOLUTION|>--- conflicted
+++ resolved
@@ -94,11 +94,7 @@
     // TODO: DELETE FINISH
 
     // START of the fn
-<<<<<<< HEAD
-    const { params, invokeEndpoint } = Core.createPostStreamParams(streamId, streamTail, limit, viewerId);
-=======
-    const { params, invokeEndpoint, extraParams } = Core.createNexusParams(streamId, streamTail, limit, viewerId);
->>>>>>> e790588f
+    const { params, invokeEndpoint, extraParams } = Core.createPostStreamParams(streamId, streamTail, limit, viewerId);
     // TODO: With the new endpoint, we have to adapt the next line and delete timestamp and composidePostIds
     const nexusPosts = await Core.NexusPostStreamService.fetch({ invokeEndpoint, params, extraParams });
 
