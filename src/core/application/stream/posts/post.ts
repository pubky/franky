--- conflicted
+++ resolved
@@ -246,28 +246,18 @@
     }
 
     // Update the related user counts of the authors of the posts
-<<<<<<< HEAD
-    if (invokeEndpoint === Core.StreamSource.REPLIES || invokeEndpoint === Core.StreamSource.ALL) {
-      for (const postId of compositePostIds) {
-=======
     // Batch count updates to avoid race conditions and improve performance
     if (invokeEndpoint === Core.StreamSource.REPLIES || invokeEndpoint === Core.StreamSource.ALL) {
       const countUpdates = compositePostIds.map(async (postId) => {
->>>>>>> 2a115880
         const { pubky: authorId } = Core.parseCompositeId(postId);
         // TODO: Comming refactor to use the correct type. New PR
         const countChanges: Partial<Core.NexusUserCounts> = { posts: 1 };
         if (invokeEndpoint === Core.StreamSource.REPLIES) {
           countChanges.replies = 1;
         }
-<<<<<<< HEAD
-        await Core.LocalProfileService.upsertCounts({ userId: authorId }, countChanges as Core.NexusUserCounts);
-      }
-=======
         return Core.LocalProfileService.upsertCounts({ userId: authorId }, countChanges as Core.NexusUserCounts);
       });
       await Promise.all(countUpdates);
->>>>>>> 2a115880
     }
   }
 
