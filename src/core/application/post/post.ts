import * as Core from '@/core';
import * as Libs from '@/libs';

export class PostApplication {
  /**
   * Reads post details from local database and enriches with moderation state
   * @param compositeId - Composite post ID in format "authorId:postId"
   * @returns Post details with moderation state or null if not found
   */
<<<<<<< HEAD
  static async getDetails({ compositeId }: Core.TCompositeId): Promise<Core.EnrichedPostDetails | null> {
    const post = await Core.LocalPostService.readDetails({ postId: compositeId });
    if (!post) return null;
    return await Core.ModerationApplication.enrichPostWithModeration(post);
=======
  static async getDetails({ compositeId }: Core.TCompositeId): Promise<Core.PostDetailsModelSchema | null> {
    // TODO: Throw an error and do not return null
    return await Core.LocalPostService.readDetails({ postId: compositeId });
>>>>>>> f4267385
  }

  /**
   * Reads post counts for a specific post
   * @param compositeId - Composite post ID in format "authorId:postId"
   * @returns Post counts (with default values if not found)
   */
  static async getCounts({ compositeId }: Core.TCompositeId): Promise<Core.PostCountsModelSchema> {
    return await Core.LocalPostService.readCounts(compositeId);
  }

  /**
   * Reads post tags for a specific post from local database
   * @param compositeId - Composite post ID in format "authorId:postId"
   * @returns Post tags
   */
  static async getTags({ compositeId }: Core.TCompositeId): Promise<Core.TagCollectionModelSchema<string>[]> {
    return await Core.LocalPostService.readTags(compositeId);
  }

  /**
   * Reads post relationships for a specific post
   * @param compositeId - Composite post ID in format "authorId:postId"
   * @returns Post relationships or null if not found
   */
  static async getRelationships({ compositeId }: Core.TCompositeId): Promise<Core.PostRelationshipsModelSchema | null> {
    // TODO: Throw an error and do not return null
    return await Core.LocalPostService.readRelationships(compositeId);
  }

  /**
   * Reads all posts that are replies to a specific post
   * @param compositeId - Composite post ID to read replies for
   * @returns Array of post relationships that replied to this post
   */
  static async getReplies({ compositeId }: Core.TCompositeId): Promise<Core.PostRelationshipsModelSchema[]> {
    return await Core.LocalPostService.readReplies(compositeId);
  }

  /**
   * Fetch more post tags from Nexus with pagination and persist to local DB
   * @param compositeId - Composite post ID in format "authorId:postId"
   * @param skip - Number of tags to skip
   * @param limit - Maximum number of tags to return
   * @returns Array of tags from Nexus
   */
  static async fetchTags({ compositeId, skip, limit }: Core.TFetchMorePostTagsParams): Promise<Core.NexusTag[]> {
    const nexusTags = await Core.NexusPostService.getPostTags({ compositeId, skip, limit });

    // Persist new tags to local DB (merge with existing)
    if (nexusTags.length > 0) {
      await Core.LocalPostTagService.mergeTags({ postId: compositeId, tags: nexusTags });
    }

    return nexusTags;
  }

  /**
   * Reads or fetches a post - reads from local DB first, fetches from Nexus if not found
   * Also fetches and persists related data: counts, relationships, tags, and author
   * @param compositeId - Composite post ID in format "authorId:postId"
   * @returns Post details or null if not found
   */
  static async getOrFetchDetails({
    compositeId,
    viewerId,
  }: Core.TGetOrFetchPostParams): Promise<Core.PostDetailsModelSchema | null> {
    // TODO: Throw an error and do not return null
    const localPost = await Core.LocalPostService.readDetails({ postId: compositeId });
    if (localPost) return localPost;

    // Reuse stream posts logic to fetch and persist single post
    await Core.PostStreamApplication.fetchMissingPostsFromNexus({
      cacheMissPostIds: [compositeId],
      viewerId,
    });

    // Return the persisted post details
    return await Core.LocalPostService.readDetails({ postId: compositeId });
  }

  static async commitCreate({ postUrl, compositePostId, post, fileAttachments, tags }: Core.TCreatePostInput) {
    if (fileAttachments && fileAttachments.length > 0) {
      await Core.FileApplication.commitCreate({ fileAttachments });
    }
    await Core.LocalPostService.create({ compositePostId, post });
    await Core.HomeserverService.request(Core.HomeserverAction.PUT, postUrl, post.toJson());

    if (tags && tags.length > 0) {
      await Core.TagApplication.commitCreate({ tagList: tags });
    }
  }

  static async commitDelete({ compositePostId }: Core.TDeletePostParams) {
    const post = await Core.PostDetailsModel.findById(compositePostId);

    if (!post) {
      throw Libs.createSanitizationError(Libs.SanitizationErrorType.POST_NOT_FOUND, 'Post not found', 404, {
        compositePostId,
      });
    }
    const hadConnections = await Core.LocalPostService.delete({ compositePostId });

    // Always delete from homeserver, even if the post had connections (soft delete).
    // Nexus will determine the definitive state based on graph state.
    const postUrl = post.uri;
    await Core.HomeserverService.request(Core.HomeserverAction.DELETE, postUrl);

    if (!hadConnections && post.attachments && post.attachments.length > 0) {
      await Core.FileApplication.commitDelete(post.attachments);
    }
  }
}<|MERGE_RESOLUTION|>--- conflicted
+++ resolved
@@ -7,16 +7,10 @@
    * @param compositeId - Composite post ID in format "authorId:postId"
    * @returns Post details with moderation state or null if not found
    */
-<<<<<<< HEAD
   static async getDetails({ compositeId }: Core.TCompositeId): Promise<Core.EnrichedPostDetails | null> {
     const post = await Core.LocalPostService.readDetails({ postId: compositeId });
     if (!post) return null;
     return await Core.ModerationApplication.enrichPostWithModeration(post);
-=======
-  static async getDetails({ compositeId }: Core.TCompositeId): Promise<Core.PostDetailsModelSchema | null> {
-    // TODO: Throw an error and do not return null
-    return await Core.LocalPostService.readDetails({ postId: compositeId });
->>>>>>> f4267385
   }
 
   /**
