--- conflicted
+++ resolved
@@ -900,13 +900,8 @@
     });
   });
 
-<<<<<<< HEAD
-  describe('getPostDetails', () => {
-    it('should call LocalPostService.readPostDetails and enrich with moderation', async () => {
-=======
   describe('getDetails', () => {
-    it('should call LocalPostService.readDetails', async () => {
->>>>>>> edb18cac
+    it('should call LocalPostService.readDetails and enrich with moderation', async () => {
       const mockPost: Core.PostDetailsModelSchema = {
         id: 'author:post123',
         content: 'Test post',
