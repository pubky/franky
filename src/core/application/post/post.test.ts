--- conflicted
+++ resolved
@@ -57,7 +57,6 @@
         authorId: mockData.authorId,
         post: mockData.post,
       });
-<<<<<<< HEAD
       expect(requestSpy).toHaveBeenCalledWith(
         Core.HomeserverAction.PUT,
         mockData.postUrl,
@@ -66,52 +65,6 @@
           kind: 'short',
         }),
       );
-=======
-      expect(requestSpy).toHaveBeenCalledWith(Core.HomeserverAction.PUT, mockData.postUrl, mockData.postJson);
-    });
-
-    it('should handle reply creation with parentUri', async () => {
-      const mockData = createMockReplyData();
-      const { saveSpy, requestSpy } = setupMocks();
-
-      saveSpy.mockResolvedValue(undefined);
-      requestSpy.mockResolvedValue(undefined);
-
-      await PostApplication.create(mockData);
-
-      expect(saveSpy).toHaveBeenCalledWith({
-        postId: mockData.postId,
-        content: mockData.content,
-        kind: mockData.kind,
-        authorId: mockData.authorId,
-        parentUri: mockData.parentUri,
-        attachments: mockData.attachments,
-      });
-      expect(requestSpy).toHaveBeenCalledWith(Core.HomeserverAction.PUT, mockData.postUrl, mockData.postJson);
-    });
-
-    it('should handle posts with attachments', async () => {
-      const mockData: TCreatePostInput = {
-        ...createMockPostData(),
-        attachments: ['image1.jpg', 'image2.png'],
-      };
-      const { saveSpy, requestSpy } = setupMocks();
-
-      saveSpy.mockResolvedValue(undefined);
-      requestSpy.mockResolvedValue(undefined);
-
-      await PostApplication.create(mockData);
-
-      expect(saveSpy).toHaveBeenCalledWith({
-        postId: mockData.postId,
-        content: mockData.content,
-        kind: mockData.kind,
-        authorId: mockData.authorId,
-        parentUri: mockData.parentUri,
-        attachments: mockData.attachments,
-      });
-      expect(requestSpy).toHaveBeenCalledWith(Core.HomeserverAction.PUT, mockData.postUrl, mockData.postJson);
->>>>>>> 034ff1fd
     });
 
     it('should propagate error when local save fails', async () => {
@@ -169,13 +122,9 @@
       expect(requestSpy).toHaveBeenCalledWith(Core.HomeserverAction.DELETE, mockPostDetails.uri);
     });
 
-<<<<<<< HEAD
     it('should throw error when post not found', async () => {
       const mockData = createMockDeleteData();
       const findByIdSpy = vi.spyOn(Core.PostDetailsModel, 'findById').mockResolvedValue(null);
-=======
-      await PostApplication.create(mockData);
->>>>>>> 034ff1fd
 
       await expect(Post.delete(mockData)).rejects.toThrow('Post not found');
 
