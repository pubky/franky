--- conflicted
+++ resolved
@@ -601,153 +601,4 @@
       expect(mocks.persistUsers).not.toHaveBeenCalled();
     });
   });
-<<<<<<< HEAD
-
-  describe('initializeWithRetry', () => {
-    beforeEach(() => {
-      vi.useFakeTimers();
-    });
-
-    afterEach(() => {
-      vi.useRealTimers();
-    });
-
-    const setupRetryMocks = (
-      config: MockConfig & { fetchBehavior?: 'success' | 'fail' | 'failThenSuccess' | 'failTwiceThenSuccess' },
-    ) => {
-      const {
-        fetchBehavior = 'success',
-        bootstrapData = emptyBootstrap(),
-        notifications = [],
-        unreadCount = 0,
-        mutedUsers = [],
-      } = config;
-      const nexusFetchSpy = vi.spyOn(Core.NexusBootstrapService, 'fetch');
-      const data = bootstrapData || emptyBootstrap();
-
-      if (fetchBehavior === 'fail') {
-        nexusFetchSpy.mockRejectedValue(new Error('User not indexed'));
-      } else if (fetchBehavior === 'failThenSuccess') {
-        nexusFetchSpy.mockRejectedValueOnce(new Error('Not indexed yet')).mockResolvedValueOnce(data);
-      } else if (fetchBehavior === 'failTwiceThenSuccess') {
-        nexusFetchSpy
-          .mockRejectedValueOnce(new Error('Not indexed yet'))
-          .mockRejectedValueOnce(new Error('Still not indexed'))
-          .mockResolvedValueOnce(data);
-      } else {
-        nexusFetchSpy.mockResolvedValue(data);
-      }
-
-      // Set up all other mocks manually to avoid conflicts
-      const homeserverRequestSpy = vi
-        .spyOn(Core.HomeserverService, 'request')
-        .mockResolvedValue({ timestamp: MOCK_LAST_READ });
-      const nexusNotificationsSpy = vi.spyOn(Core.NexusUserService, 'notifications').mockResolvedValue(notifications);
-      const fetchMutedUsersSpy = vi.spyOn(Core.NexusUserStreamService, 'fetch').mockResolvedValue(mutedUsers);
-      const persistUsersSpy = vi.spyOn(Core.LocalStreamUsersService, 'persistUsers').mockResolvedValue([]);
-      const persistPostsSpy = vi
-        .spyOn(Core.LocalStreamPostsService, 'persistPosts')
-        .mockResolvedValue({ postAttachments: [] });
-      const persistFilesSpy = vi.spyOn(Core.FileApplication, 'persistFiles').mockResolvedValue(undefined);
-      const upsertPostsStreamSpy = vi.spyOn(Core.LocalStreamPostsService, 'upsert').mockResolvedValue(undefined);
-      const upsertInfluencersStreamSpy = vi.spyOn(Core.LocalStreamUsersService, 'upsert').mockResolvedValue(undefined);
-      const upsertHotTagsSpy = vi.spyOn(Core.LocalHotService, 'upsert').mockResolvedValue(undefined);
-      const upsertTagsStreamSpy = vi.spyOn(Core.LocalStreamTagsService, 'upsert').mockResolvedValue(undefined);
-      const persistNotificationsSpy = vi
-        .spyOn(Core.LocalNotificationService, 'persistAndGetUnreadCount')
-        .mockResolvedValue(unreadCount);
-      const loggerInfoSpy = vi.spyOn(Libs.Logger, 'info').mockImplementation(() => {});
-      const loggerErrorSpy = vi.spyOn(Libs.Logger, 'error').mockImplementation(() => {});
-
-      return {
-        nexusFetch: nexusFetchSpy,
-        homeserverRequest: homeserverRequestSpy,
-        nexusNotifications: nexusNotificationsSpy,
-        fetchMutedUsers: fetchMutedUsersSpy,
-        persistUsers: persistUsersSpy,
-        persistPosts: persistPostsSpy,
-        upsertPostsStream: upsertPostsStreamSpy,
-        upsertInfluencersStream: upsertInfluencersStreamSpy,
-        upsertHotTags: upsertHotTagsSpy,
-        upsertTagsStream: upsertTagsStreamSpy,
-        persistNotifications: persistNotificationsSpy,
-        persistFiles: persistFilesSpy,
-        loggerInfo: loggerInfoSpy,
-        loggerError: loggerErrorSpy,
-      };
-    };
-
-    it('should successfully bootstrap on first attempt', async () => {
-      const mocks = setupRetryMocks({ fetchBehavior: 'success' });
-      const bootstrapPromise = BootstrapApplication.initializeWithRetry(getBootstrapParams(TEST_PUBKY));
-
-      await vi.advanceTimersByTimeAsync(5000);
-      const result = await bootstrapPromise;
-
-      expect(mocks.loggerInfo).toHaveBeenCalledWith('Waiting 5 seconds before bootstrap attempt 1...');
-      expect(mocks.nexusFetch).toHaveBeenCalledWith(TEST_PUBKY);
-      expect(mocks.persistUsers).toHaveBeenCalledWith(emptyBootstrap().users);
-      expect(result).toEqual({ notification: { unread: 0, lastRead: MOCK_LAST_READ } });
-      expect(mocks.loggerError).not.toHaveBeenCalled();
-    });
-
-    it('should retry up to 3 times and succeed on second attempt', async () => {
-      const mocks = setupRetryMocks({ fetchBehavior: 'failThenSuccess' });
-      const bootstrapPromise = BootstrapApplication.initializeWithRetry(getBootstrapParams(TEST_PUBKY));
-
-      await vi.advanceTimersByTimeAsync(5000);
-      await vi.advanceTimersByTimeAsync(5000);
-      const result = await bootstrapPromise;
-
-      expect(mocks.loggerInfo).toHaveBeenCalledWith('Waiting 5 seconds before bootstrap attempt 1...');
-      expect(mocks.loggerInfo).toHaveBeenCalledWith('Waiting 5 seconds before bootstrap attempt 2...');
-      expect(mocks.loggerError).toHaveBeenCalledWith('Failed to bootstrap', expect.any(Error), 0);
-      expect(mocks.nexusFetch).toHaveBeenCalledTimes(2);
-      expect(mocks.homeserverRequest).toHaveBeenCalledTimes(2);
-      expect(mocks.nexusNotifications).toHaveBeenCalledTimes(2);
-      expect(result).toEqual({ notification: { unread: 0, lastRead: MOCK_LAST_READ } });
-    });
-
-    it('should retry up to 3 times and throw error if all attempts fail', async () => {
-      const mocks = setupRetryMocks({ fetchBehavior: 'fail' });
-      const bootstrapPromise = BootstrapApplication.initializeWithRetry(getBootstrapParams(TEST_PUBKY));
-      const assertion = expect(bootstrapPromise).rejects.toThrow('User still not indexed');
-
-      await vi.advanceTimersByTimeAsync(15000);
-      await assertion;
-
-      expect(mocks.loggerInfo).toHaveBeenCalledTimes(3);
-      expect(mocks.loggerError).toHaveBeenCalledTimes(3);
-      expect(mocks.loggerError).toHaveBeenNthCalledWith(1, 'Failed to bootstrap', expect.any(Error), 0);
-      expect(mocks.loggerError).toHaveBeenNthCalledWith(2, 'Failed to bootstrap', expect.any(Error), 1);
-      expect(mocks.loggerError).toHaveBeenNthCalledWith(3, 'Failed to bootstrap', expect.any(Error), 2);
-      expect(mocks.nexusFetch).toHaveBeenCalledTimes(3);
-      expect(mocks.persistUsers).not.toHaveBeenCalled();
-    });
-
-    it('should wait 5 seconds between each retry attempt', async () => {
-      const mocks = setupRetryMocks({ fetchBehavior: 'failTwiceThenSuccess' });
-      const bootstrapPromise = BootstrapApplication.initializeWithRetry(getBootstrapParams(TEST_PUBKY));
-
-      expect(mocks.nexusFetch).not.toHaveBeenCalled();
-      await vi.advanceTimersByTimeAsync(5000);
-      await vi.runAllTimersAsync();
-      await vi.advanceTimersByTimeAsync(5000);
-      await vi.runAllTimersAsync();
-      await vi.advanceTimersByTimeAsync(5000);
-
-      const result = await bootstrapPromise;
-
-      expect(mocks.loggerInfo).toHaveBeenCalledTimes(3);
-      expect(mocks.loggerInfo).toHaveBeenNthCalledWith(1, 'Waiting 5 seconds before bootstrap attempt 1...');
-      expect(mocks.loggerInfo).toHaveBeenNthCalledWith(2, 'Waiting 5 seconds before bootstrap attempt 2...');
-      expect(mocks.loggerInfo).toHaveBeenNthCalledWith(3, 'Waiting 5 seconds before bootstrap attempt 3...');
-      expect(mocks.nexusFetch).toHaveBeenCalledTimes(3);
-      expect(mocks.homeserverRequest).toHaveBeenCalledTimes(3);
-      expect(mocks.nexusNotifications).toHaveBeenCalledTimes(3);
-      expect(result).toEqual({ notification: { unread: 0, lastRead: MOCK_LAST_READ } });
-    });
-  });
-=======
->>>>>>> 3e30fcf6
 });