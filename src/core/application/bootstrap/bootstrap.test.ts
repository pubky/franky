import { describe, it, expect, vi, beforeEach, afterEach } from 'vitest';
import { LastReadResult } from 'pubky-app-specs';
import { BootstrapApplication } from './bootstrap';
import * as Core from '@/core';
import * as Libs from '@/libs';

// Mock pubky-app-specs to avoid WebAssembly issues
vi.mock('pubky-app-specs', () => ({
  default: vi.fn(() => Promise.resolve()),
}));

const TEST_PUBKY = '5a1diz4pghi47ywdfyfzpit5f3bdomzt4pugpbmq4rngdd4iub4y';
const MOCK_LAST_READ_URL = 'http://example.com/last-read';
const MOCK_LAST_READ = 1234567890;

const emptyBootstrap = (): Core.NexusBootstrapResponse => ({
  users: [],
  posts: [],
  list: { stream: [], influencers: [], recommended: [], hot_tags: [] },
});

const createMockBootstrapData = (): Core.NexusBootstrapResponse => ({
  users: [
    {
      details: {
        id: 'user-1',
        name: 'Test User',
        bio: 'Test bio',
        image: null,
        links: null,
        status: null,
        indexed_at: Date.now(),
      },
      counts: {
        followers: 10,
        following: 5,
        posts: 20,
        tagged: 0,
        tags: 0,
        unique_tags: 0,
        replies: 0,
        friends: 0,
        bookmarks: 0,
      },
      relationship: { following: false, followed_by: false, muted: false },
      tags: [],
    },
  ],
  posts: [
    {
      details: {
        id: 'post-1',
        content: 'Test post content',
        kind: 'short',
        attachments: [],
        uri: 'pubky://user-1/pub/pubky.app/posts/post-1',
        indexed_at: Date.now(),
        author: 'user-1',
      },
      counts: { replies: 0, reposts: 0, tags: 0, unique_tags: 0 },
      relationships: { reposted: null, replied: null, mentioned: [] },
      bookmark: null,
      tags: [],
    },
  ],
  list: {
    stream: ['post-1'],
    influencers: ['user-1'],
    recommended: ['user-2'],
    hot_tags: [{ label: 'technology', taggers_id: ['user-1'], tagged_count: 1, taggers_count: 1 }],
  },
});

const createMockNotification = (): Core.NexusNotification => ({
  timestamp: Date.now(),
  body: { type: 'like', user_id: 'user-2', post_id: 'post-1' },
});

const getBootstrapParams = (pubky: string): Core.TBootstrapParams => {
  const {
    meta: { url },
  } = Core.NotificationNormalizer.to(pubky);
  return { pubky, lastReadUrl: url };
};

type MockConfig = {
  bootstrapData?: Core.NexusBootstrapResponse | null;
  bootstrapError?: Error;
  notifications?: Core.NexusNotification[];
  notificationsError?: Error;
  homeserverError?: Error;
  unreadCount?: number;
  persistUsersError?: Error;
  persistPostsError?: Error;
  upsertPostsError?: Error;
  upsertInfluencersError?: Error;
  upsertTagsError?: Error;
  persistFilesError?: Error;
  persistNotificationsError?: Error;
};

type ServiceMocks = {
  nexusFetch: unknown;
  homeserverRequest: unknown;
  nexusNotifications: unknown;
  persistUsers: unknown;
  persistPosts: unknown;
  persistFiles: unknown;
  upsertPostsStream: unknown;
  upsertInfluencersStream: unknown;
  upsertHotTags: unknown;
  upsertTagsStream: unknown;
  persistNotifications: unknown;
};

const setupMocks = (config: MockConfig = {}): ServiceMocks => {
  const {
    bootstrapData = emptyBootstrap(),
    bootstrapError,
    notifications = [],
    notificationsError,
    homeserverError,
    unreadCount = 0,
    persistUsersError,
    persistPostsError,
    upsertPostsError,
    upsertInfluencersError,
    upsertTagsError,
    persistFilesError,
    persistNotificationsError,
  } = config;

  vi.clearAllMocks();

  return {
    nexusFetch: vi
      .spyOn(Core.NexusBootstrapService, 'fetch')
      .mockImplementation(
        bootstrapError
          ? () => Promise.reject(bootstrapError)
          : () => Promise.resolve(bootstrapData as Core.NexusBootstrapResponse),
      ),
    homeserverRequest: vi
      .spyOn(Core.HomeserverService, 'request')
      .mockImplementation(
        homeserverError ? () => Promise.reject(homeserverError) : () => Promise.resolve({ timestamp: MOCK_LAST_READ }),
      ),
    nexusNotifications: vi
      .spyOn(Core.NexusUserService, 'notifications')
      .mockImplementation(
        notificationsError ? () => Promise.reject(notificationsError) : () => Promise.resolve(notifications),
      ),
    persistUsers: vi
      .spyOn(Core.LocalStreamUsersService, 'persistUsers')
      .mockImplementation(persistUsersError ? () => Promise.reject(persistUsersError) : () => Promise.resolve([])),
    persistPosts: vi
      .spyOn(Core.LocalStreamPostsService, 'persistPosts')
      .mockImplementation(
        persistPostsError ? () => Promise.reject(persistPostsError) : () => Promise.resolve({ postAttachments: [] }),
      ),
    persistFiles: vi
      .spyOn(Core.FileApplication, 'persistFiles')
      .mockImplementation(
        persistFilesError ? () => Promise.reject(persistFilesError) : () => Promise.resolve(undefined),
      ),
    upsertPostsStream: vi
      .spyOn(Core.LocalStreamPostsService, 'upsert')
      .mockImplementation(upsertPostsError ? () => Promise.reject(upsertPostsError) : () => Promise.resolve(undefined)),
<<<<<<< HEAD
    upsertInfluencersStream: vi.spyOn(Core.LocalStreamUsersService, 'upsert').mockResolvedValue(undefined),
    upsertHotTags: vi.spyOn(Core.LocalHotService, 'upsert').mockResolvedValue(undefined),
    upsertTagsStream: vi.spyOn(Core.LocalStreamTagsService, 'upsert').mockResolvedValue(undefined),
=======
    upsertInfluencersStream: vi
      .spyOn(Core.LocalStreamUsersService, 'upsert')
      .mockImplementation(
        upsertInfluencersError ? () => Promise.reject(upsertInfluencersError) : () => Promise.resolve(undefined),
      ),
    upsertTagsStream: vi
      .spyOn(Core.LocalStreamTagsService, 'upsert')
      .mockImplementation(upsertTagsError ? () => Promise.reject(upsertTagsError) : () => Promise.resolve(undefined)),
>>>>>>> 35a35878
    persistNotifications: vi
      .spyOn(Core.LocalNotificationService, 'persitAndGetUnreadCount')
      .mockImplementation(
        persistNotificationsError
          ? () => Promise.reject(persistNotificationsError)
          : () => Promise.resolve(unreadCount),
      ),
  };
};

const assertCommonCalls = (
  mocks: ServiceMocks,
  bootstrapData: Core.NexusBootstrapResponse,
  notifications: Core.NexusNotification[],
) => {
  expect(mocks.nexusFetch).toHaveBeenCalledWith(TEST_PUBKY);
  expect(mocks.homeserverRequest).toHaveBeenCalledWith(Core.HomeserverAction.GET, MOCK_LAST_READ_URL);
  expect(mocks.nexusNotifications).toHaveBeenCalledWith({ user_id: TEST_PUBKY, limit: 30 });
  expect(mocks.persistUsers).toHaveBeenCalledWith(bootstrapData.users);
  expect(mocks.persistPosts).toHaveBeenCalledWith(bootstrapData.posts);
  expect(mocks.upsertPostsStream).toHaveBeenCalledWith({
    streamId: Core.PostStreamTypes.TIMELINE_ALL_ALL,
    stream: bootstrapData.list.stream,
  });
  // Check user streams are stored with UserStreamTypes directly
  expect(mocks.upsertInfluencersStream).toHaveBeenCalledWith({
    streamId: Core.UserStreamTypes.TODAY_INFLUENCERS_ALL,
    stream: bootstrapData.list.influencers,
  });
  expect(mocks.upsertInfluencersStream).toHaveBeenCalledWith({
    streamId: Core.UserStreamTypes.RECOMMENDED,
    stream: bootstrapData.list.recommended,
  });
  // Check both hot tags features are called
  expect(mocks.upsertHotTags).toHaveBeenCalledWith(
    Core.buildHotTagsId(Core.UserStreamTimeframe.TODAY, 'all'),
    bootstrapData.list.hot_tags,
  );
  expect(mocks.upsertTagsStream).toHaveBeenCalledWith(Core.TagStreamTypes.TODAY_ALL, bootstrapData.list.hot_tags);
  expect(mocks.persistNotifications).toHaveBeenCalledWith(notifications, MOCK_LAST_READ);
};

describe('BootstrapApplication', () => {
  beforeEach(() => {
    vi.restoreAllMocks();
    vi.clearAllMocks();
    vi.spyOn(Core.NotificationNormalizer, 'to').mockReturnValue({
      meta: { url: MOCK_LAST_READ_URL },
    } as LastReadResult);
  });

  afterEach(() => {
    vi.clearAllMocks();
    vi.restoreAllMocks();
  });

  describe('read', () => {
    it('should successfully fetch and persist bootstrap data with notifications', async () => {
      const bootstrapData = createMockBootstrapData();
      const notifications = [createMockNotification()];
      const mocks = setupMocks({ bootstrapData, notifications, unreadCount: 1 });

      const result = await BootstrapApplication.initialize(getBootstrapParams(TEST_PUBKY));

      assertCommonCalls(mocks, bootstrapData, notifications);
      expect(result).toEqual({ notification: { unread: 1, lastRead: MOCK_LAST_READ }, filesUris: [] });
    });

    it('should throw error when NexusBootstrapService fails', async () => {
      const mocks = setupMocks({ bootstrapError: new Error('Network error') });

      await expect(BootstrapApplication.initialize(getBootstrapParams(TEST_PUBKY))).rejects.toThrow('Network error');

      expect(mocks.nexusFetch).toHaveBeenCalledWith(TEST_PUBKY);
      expect(mocks.persistUsers).not.toHaveBeenCalled();
    });

    it('should throw NO_CONTENT AppError when bootstrap data is empty (null)', async () => {
      const mocks = setupMocks({ bootstrapData: null });

      await expect(BootstrapApplication.initialize(getBootstrapParams(TEST_PUBKY))).rejects.toMatchObject({
        name: 'AppError',
        type: Libs.NexusErrorType.NO_CONTENT,
        statusCode: 204,
        message: 'No content found for bootstrap data',
      });

      expect(mocks.persistUsers).not.toHaveBeenCalled();
    });

    it('should throw error when LocalPersistenceService fails', async () => {
      const bootstrapData = emptyBootstrap();
      const mocks = setupMocks({ bootstrapData, persistUsersError: new Error('Database error') });

      await expect(BootstrapApplication.initialize(getBootstrapParams(TEST_PUBKY))).rejects.toThrow('Database error');

      expect(mocks.persistUsers).toHaveBeenCalledWith(bootstrapData.users);
    });

    it('should handle empty bootstrap data', async () => {
      const bootstrapData = emptyBootstrap();
      const mocks = setupMocks({ bootstrapData });

      const result = await BootstrapApplication.initialize(getBootstrapParams(TEST_PUBKY));

      assertCommonCalls(mocks, bootstrapData, []);
      expect(result).toEqual({ notification: { unread: 0, lastRead: MOCK_LAST_READ }, filesUris: [] });
    });

    it('should throw error when HomeserverService fails', async () => {
      const mocks = setupMocks({ homeserverError: new Error('Homeserver error') });

      await expect(BootstrapApplication.initialize(getBootstrapParams(TEST_PUBKY))).rejects.toThrow('Homeserver error');

      expect(mocks.nexusNotifications).not.toHaveBeenCalled();
      expect(mocks.persistUsers).not.toHaveBeenCalled();
    });

    it('should throw error when NexusUserService.notifications fails', async () => {
      const mocks = setupMocks({ notificationsError: new Error('Notifications error') });

      await expect(BootstrapApplication.initialize(getBootstrapParams(TEST_PUBKY))).rejects.toThrow(
        'Notifications error',
      );

      expect(mocks.persistUsers).not.toHaveBeenCalled();
    });

    it('should throw error when persistPosts fails', async () => {
      const bootstrapData = emptyBootstrap();
      const mocks = setupMocks({ bootstrapData, persistPostsError: new Error('Posts persistence error') });

      await expect(BootstrapApplication.initialize(getBootstrapParams(TEST_PUBKY))).rejects.toThrow(
        'Posts persistence error',
      );

      expect(mocks.persistPosts).toHaveBeenCalledWith(bootstrapData.posts);
    });

    it('should throw error when upsert operations fail', async () => {
      const bootstrapData = emptyBootstrap();
      const mocks = setupMocks({ bootstrapData, upsertPostsError: new Error('Stream upsert error') });

      await expect(BootstrapApplication.initialize(getBootstrapParams(TEST_PUBKY))).rejects.toThrow(
        'Stream upsert error',
      );

      expect(mocks.upsertPostsStream).toHaveBeenCalledWith({
        streamId: Core.PostStreamTypes.TIMELINE_ALL_ALL,
        stream: bootstrapData.list.stream,
      });
    });

    it('should throw error when persistNotifications fails', async () => {
      const bootstrapData = emptyBootstrap();
      const mocks = setupMocks({
        bootstrapData,
        persistNotificationsError: new Error('Notification persistence error'),
      });

      await expect(BootstrapApplication.initialize(getBootstrapParams(TEST_PUBKY))).rejects.toThrow(
        'Notification persistence error',
      );

      expect(mocks.persistNotifications).toHaveBeenCalledWith([], MOCK_LAST_READ);
    });

    it('should throw error when upsert influencers stream fails', async () => {
      const bootstrapData = emptyBootstrap();
      const mocks = setupMocks({
        bootstrapData,
        upsertInfluencersError: new Error('Influencers stream upsert error'),
      });

      await expect(BootstrapApplication.initialize(getBootstrapParams(TEST_PUBKY))).rejects.toThrow(
        'Influencers stream upsert error',
      );

      expect(mocks.upsertInfluencersStream).toHaveBeenCalledWith({
        streamId: Core.UserStreamTypes.TODAY_INFLUENCERS_ALL,
        stream: bootstrapData.list.influencers,
      });
    });

    it('should throw error when upsert tags stream fails', async () => {
      const bootstrapData = emptyBootstrap();
      const mocks = setupMocks({
        bootstrapData,
        upsertTagsError: new Error('Tags stream upsert error'),
      });

      await expect(BootstrapApplication.initialize(getBootstrapParams(TEST_PUBKY))).rejects.toThrow(
        'Tags stream upsert error',
      );

<<<<<<< HEAD
      expect(mocks.persistUsers).toHaveBeenCalledWith(bootstrapData.users);
      expect(mocks.persistPosts).toHaveBeenCalledWith(bootstrapData.posts);
      expect(mocks.upsertPostsStream).toHaveBeenCalledWith({
        streamId: Core.PostStreamTypes.TIMELINE_ALL_ALL,
        stream: [],
      });
      expect(mocks.upsertInfluencersStream).toHaveBeenCalledWith({
        streamId: Core.UserStreamTypes.TODAY_INFLUENCERS_ALL,
        stream: [],
      });
      expect(mocks.upsertInfluencersStream).toHaveBeenCalledWith({
        streamId: Core.UserStreamTypes.RECOMMENDED,
        stream: [],
      });
      expect(mocks.upsertHotTags).toHaveBeenCalledWith(Core.buildHotTagsId(Core.UserStreamTimeframe.TODAY, 'all'), []);
      expect(mocks.upsertTagsStream).toHaveBeenCalledWith(Core.TagStreamTypes.TODAY_ALL, []);
      expect(result).toEqual({ unread: 0, lastRead: MOCK_LAST_READ });
=======
      expect(mocks.upsertTagsStream).toHaveBeenCalledWith(Core.TagStreamTypes.TODAY_ALL, bootstrapData.list.hot_tags);
>>>>>>> 35a35878
    });

    it('should return filesUris with post attachments from persistPosts result', async () => {
      const bootstrapData = createMockBootstrapData();
      const notifications = [createMockNotification()];
      const mockAttachments = [
        'pubky://user-1/pub/pubky.app/files/file-1',
        'pubky://user-1/pub/pubky.app/files/file-2',
      ];

      const mocks = setupMocks({ bootstrapData, notifications, unreadCount: 1 });
      // Override persistPosts mock to return specific attachments
      const persistPostsSpy = vi.spyOn(Core.LocalStreamPostsService, 'persistPosts').mockResolvedValue({
        postAttachments: mockAttachments,
      });
      mocks.persistPosts = persistPostsSpy;

      const result = await BootstrapApplication.initialize(getBootstrapParams(TEST_PUBKY));

<<<<<<< HEAD
      expect(mocks.upsertPostsStream).toHaveBeenCalledTimes(1);
      expect(mocks.upsertPostsStream).toHaveBeenCalledWith({
        streamId: Core.PostStreamTypes.TIMELINE_ALL_ALL,
        stream: ['post-1'],
      });
      expect(mocks.upsertInfluencersStream).toHaveBeenCalledWith({
        streamId: Core.UserStreamTypes.TODAY_INFLUENCERS_ALL,
        stream: [],
      });
      expect(mocks.upsertInfluencersStream).toHaveBeenCalledWith({
        streamId: Core.UserStreamTypes.RECOMMENDED,
        stream: ['user-2'],
      });
      expect(mocks.upsertHotTags).toHaveBeenCalledWith(Core.buildHotTagsId(Core.UserStreamTimeframe.TODAY, 'all'), []);
      expect(mocks.upsertTagsStream).toHaveBeenCalledWith(Core.TagStreamTypes.TODAY_ALL, []);
      expect(result).toEqual({ unread: 0, lastRead: MOCK_LAST_READ });
=======
      expect(result).toEqual({ notification: { unread: 1, lastRead: MOCK_LAST_READ }, filesUris: mockAttachments });
>>>>>>> 35a35878
    });
  });

  describe('initializeWithRetry', () => {
    beforeEach(() => {
      vi.useFakeTimers();
    });

    afterEach(() => {
      vi.useRealTimers();
    });

    const setupRetryMocks = (
      config: MockConfig & { fetchBehavior?: 'success' | 'fail' | 'failThenSuccess' | 'failTwiceThenSuccess' },
    ) => {
      const {
        fetchBehavior = 'success',
        bootstrapData = emptyBootstrap(),
        notifications = [],
        unreadCount = 0,
      } = config;
      const nexusFetchSpy = vi.spyOn(Core.NexusBootstrapService, 'fetch');
      const data = bootstrapData || emptyBootstrap();

      if (fetchBehavior === 'fail') {
        nexusFetchSpy.mockRejectedValue(new Error('User not indexed'));
      } else if (fetchBehavior === 'failThenSuccess') {
        nexusFetchSpy.mockRejectedValueOnce(new Error('Not indexed yet')).mockResolvedValueOnce(data);
      } else if (fetchBehavior === 'failTwiceThenSuccess') {
        nexusFetchSpy
          .mockRejectedValueOnce(new Error('Not indexed yet'))
          .mockRejectedValueOnce(new Error('Still not indexed'))
          .mockResolvedValueOnce(data);
      } else {
        nexusFetchSpy.mockResolvedValue(data);
      }

      // Set up all other mocks manually to avoid conflicts
      const homeserverRequestSpy = vi
        .spyOn(Core.HomeserverService, 'request')
        .mockResolvedValue({ timestamp: MOCK_LAST_READ });
      const nexusNotificationsSpy = vi.spyOn(Core.NexusUserService, 'notifications').mockResolvedValue(notifications);
      const persistUsersSpy = vi.spyOn(Core.LocalStreamUsersService, 'persistUsers').mockResolvedValue([]);
      const persistPostsSpy = vi
        .spyOn(Core.LocalStreamPostsService, 'persistPosts')
        .mockResolvedValue({ postAttachments: [] });
      const persistFilesSpy = vi.spyOn(Core.FileApplication, 'persistFiles').mockResolvedValue(undefined);
      const upsertPostsStreamSpy = vi.spyOn(Core.LocalStreamPostsService, 'upsert').mockResolvedValue(undefined);
      const upsertInfluencersStreamSpy = vi.spyOn(Core.LocalStreamUsersService, 'upsert').mockResolvedValue(undefined);
      const upsertHotTagsSpy = vi.spyOn(Core.LocalHotService, 'upsert').mockResolvedValue(undefined);
      const upsertTagsStreamSpy = vi.spyOn(Core.LocalStreamTagsService, 'upsert').mockResolvedValue(undefined);
      const persistNotificationsSpy = vi
        .spyOn(Core.LocalNotificationService, 'persitAndGetUnreadCount')
        .mockResolvedValue(unreadCount);
      const loggerInfoSpy = vi.spyOn(Libs.Logger, 'info').mockImplementation(() => {});
      const loggerErrorSpy = vi.spyOn(Libs.Logger, 'error').mockImplementation(() => {});

      return {
        nexusFetch: nexusFetchSpy,
        homeserverRequest: homeserverRequestSpy,
        nexusNotifications: nexusNotificationsSpy,
        persistUsers: persistUsersSpy,
        persistPosts: persistPostsSpy,
        upsertPostsStream: upsertPostsStreamSpy,
        upsertInfluencersStream: upsertInfluencersStreamSpy,
        upsertHotTags: upsertHotTagsSpy,
        upsertTagsStream: upsertTagsStreamSpy,
        persistNotifications: persistNotificationsSpy,
        persistFiles: persistFilesSpy,
        loggerInfo: loggerInfoSpy,
        loggerError: loggerErrorSpy,
      };
    };

    it('should successfully bootstrap on first attempt', async () => {
      const mocks = setupRetryMocks({ fetchBehavior: 'success' });
      const bootstrapPromise = BootstrapApplication.initializeWithRetry(getBootstrapParams(TEST_PUBKY));

      await vi.advanceTimersByTimeAsync(5000);
      const result = await bootstrapPromise;

      expect(mocks.loggerInfo).toHaveBeenCalledWith('Waiting 5 seconds before bootstrap attempt 1...');
      expect(mocks.nexusFetch).toHaveBeenCalledWith(TEST_PUBKY);
      expect(mocks.persistUsers).toHaveBeenCalledWith(emptyBootstrap().users);
      expect(result).toEqual({ notification: { unread: 0, lastRead: MOCK_LAST_READ }, filesUris: [] });
      expect(mocks.loggerError).not.toHaveBeenCalled();
    });

    it('should retry up to 3 times and succeed on second attempt', async () => {
      const mocks = setupRetryMocks({ fetchBehavior: 'failThenSuccess' });
      const bootstrapPromise = BootstrapApplication.initializeWithRetry(getBootstrapParams(TEST_PUBKY));

      await vi.advanceTimersByTimeAsync(5000);
      await vi.advanceTimersByTimeAsync(5000);
      const result = await bootstrapPromise;

      expect(mocks.loggerInfo).toHaveBeenCalledWith('Waiting 5 seconds before bootstrap attempt 1...');
      expect(mocks.loggerInfo).toHaveBeenCalledWith('Waiting 5 seconds before bootstrap attempt 2...');
      expect(mocks.loggerError).toHaveBeenCalledWith('Failed to bootstrap', expect.any(Error), 0);
      expect(mocks.nexusFetch).toHaveBeenCalledTimes(2);
      expect(mocks.homeserverRequest).toHaveBeenCalledTimes(2);
      expect(mocks.nexusNotifications).toHaveBeenCalledTimes(2);
      expect(result).toEqual({ notification: { unread: 0, lastRead: MOCK_LAST_READ }, filesUris: [] });
    });

    it('should retry up to 3 times and throw error if all attempts fail', async () => {
      const mocks = setupRetryMocks({ fetchBehavior: 'fail' });
      const bootstrapPromise = BootstrapApplication.initializeWithRetry(getBootstrapParams(TEST_PUBKY));
      const assertion = expect(bootstrapPromise).rejects.toThrow('User still not indexed');

      await vi.advanceTimersByTimeAsync(15000);
      await assertion;

      expect(mocks.loggerInfo).toHaveBeenCalledTimes(3);
      expect(mocks.loggerError).toHaveBeenCalledTimes(3);
      expect(mocks.loggerError).toHaveBeenNthCalledWith(1, 'Failed to bootstrap', expect.any(Error), 0);
      expect(mocks.loggerError).toHaveBeenNthCalledWith(2, 'Failed to bootstrap', expect.any(Error), 1);
      expect(mocks.loggerError).toHaveBeenNthCalledWith(3, 'Failed to bootstrap', expect.any(Error), 2);
      expect(mocks.nexusFetch).toHaveBeenCalledTimes(3);
      expect(mocks.persistUsers).not.toHaveBeenCalled();
    });

    it('should wait 5 seconds between each retry attempt', async () => {
      const mocks = setupRetryMocks({ fetchBehavior: 'failTwiceThenSuccess' });
      const bootstrapPromise = BootstrapApplication.initializeWithRetry(getBootstrapParams(TEST_PUBKY));

      expect(mocks.nexusFetch).not.toHaveBeenCalled();
      await vi.advanceTimersByTimeAsync(5000);
      await vi.runAllTimersAsync();
      await vi.advanceTimersByTimeAsync(5000);
      await vi.runAllTimersAsync();
      await vi.advanceTimersByTimeAsync(5000);

      const result = await bootstrapPromise;

      expect(mocks.loggerInfo).toHaveBeenCalledTimes(3);
      expect(mocks.loggerInfo).toHaveBeenNthCalledWith(1, 'Waiting 5 seconds before bootstrap attempt 1...');
      expect(mocks.loggerInfo).toHaveBeenNthCalledWith(2, 'Waiting 5 seconds before bootstrap attempt 2...');
      expect(mocks.loggerInfo).toHaveBeenNthCalledWith(3, 'Waiting 5 seconds before bootstrap attempt 3...');
      expect(mocks.nexusFetch).toHaveBeenCalledTimes(3);
      expect(mocks.homeserverRequest).toHaveBeenCalledTimes(3);
      expect(mocks.nexusNotifications).toHaveBeenCalledTimes(3);
      expect(result).toEqual({ notification: { unread: 0, lastRead: MOCK_LAST_READ }, filesUris: [] });
    });
  });
});<|MERGE_RESOLUTION|>--- conflicted
+++ resolved
@@ -166,20 +166,15 @@
     upsertPostsStream: vi
       .spyOn(Core.LocalStreamPostsService, 'upsert')
       .mockImplementation(upsertPostsError ? () => Promise.reject(upsertPostsError) : () => Promise.resolve(undefined)),
-<<<<<<< HEAD
-    upsertInfluencersStream: vi.spyOn(Core.LocalStreamUsersService, 'upsert').mockResolvedValue(undefined),
-    upsertHotTags: vi.spyOn(Core.LocalHotService, 'upsert').mockResolvedValue(undefined),
-    upsertTagsStream: vi.spyOn(Core.LocalStreamTagsService, 'upsert').mockResolvedValue(undefined),
-=======
     upsertInfluencersStream: vi
       .spyOn(Core.LocalStreamUsersService, 'upsert')
       .mockImplementation(
         upsertInfluencersError ? () => Promise.reject(upsertInfluencersError) : () => Promise.resolve(undefined),
       ),
+    upsertHotTags: vi.spyOn(Core.LocalHotService, 'upsert').mockResolvedValue(undefined),
     upsertTagsStream: vi
       .spyOn(Core.LocalStreamTagsService, 'upsert')
       .mockImplementation(upsertTagsError ? () => Promise.reject(upsertTagsError) : () => Promise.resolve(undefined)),
->>>>>>> 35a35878
     persistNotifications: vi
       .spyOn(Core.LocalNotificationService, 'persitAndGetUnreadCount')
       .mockImplementation(
@@ -375,27 +370,7 @@
         'Tags stream upsert error',
       );
 
-<<<<<<< HEAD
-      expect(mocks.persistUsers).toHaveBeenCalledWith(bootstrapData.users);
-      expect(mocks.persistPosts).toHaveBeenCalledWith(bootstrapData.posts);
-      expect(mocks.upsertPostsStream).toHaveBeenCalledWith({
-        streamId: Core.PostStreamTypes.TIMELINE_ALL_ALL,
-        stream: [],
-      });
-      expect(mocks.upsertInfluencersStream).toHaveBeenCalledWith({
-        streamId: Core.UserStreamTypes.TODAY_INFLUENCERS_ALL,
-        stream: [],
-      });
-      expect(mocks.upsertInfluencersStream).toHaveBeenCalledWith({
-        streamId: Core.UserStreamTypes.RECOMMENDED,
-        stream: [],
-      });
-      expect(mocks.upsertHotTags).toHaveBeenCalledWith(Core.buildHotTagsId(Core.UserStreamTimeframe.TODAY, 'all'), []);
-      expect(mocks.upsertTagsStream).toHaveBeenCalledWith(Core.TagStreamTypes.TODAY_ALL, []);
-      expect(result).toEqual({ unread: 0, lastRead: MOCK_LAST_READ });
-=======
       expect(mocks.upsertTagsStream).toHaveBeenCalledWith(Core.TagStreamTypes.TODAY_ALL, bootstrapData.list.hot_tags);
->>>>>>> 35a35878
     });
 
     it('should return filesUris with post attachments from persistPosts result', async () => {
@@ -415,26 +390,7 @@
 
       const result = await BootstrapApplication.initialize(getBootstrapParams(TEST_PUBKY));
 
-<<<<<<< HEAD
-      expect(mocks.upsertPostsStream).toHaveBeenCalledTimes(1);
-      expect(mocks.upsertPostsStream).toHaveBeenCalledWith({
-        streamId: Core.PostStreamTypes.TIMELINE_ALL_ALL,
-        stream: ['post-1'],
-      });
-      expect(mocks.upsertInfluencersStream).toHaveBeenCalledWith({
-        streamId: Core.UserStreamTypes.TODAY_INFLUENCERS_ALL,
-        stream: [],
-      });
-      expect(mocks.upsertInfluencersStream).toHaveBeenCalledWith({
-        streamId: Core.UserStreamTypes.RECOMMENDED,
-        stream: ['user-2'],
-      });
-      expect(mocks.upsertHotTags).toHaveBeenCalledWith(Core.buildHotTagsId(Core.UserStreamTimeframe.TODAY, 'all'), []);
-      expect(mocks.upsertTagsStream).toHaveBeenCalledWith(Core.TagStreamTypes.TODAY_ALL, []);
-      expect(result).toEqual({ unread: 0, lastRead: MOCK_LAST_READ });
-=======
       expect(result).toEqual({ notification: { unread: 1, lastRead: MOCK_LAST_READ }, filesUris: mockAttachments });
->>>>>>> 35a35878
     });
   });
 
