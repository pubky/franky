--- conflicted
+++ resolved
@@ -12,23 +12,16 @@
 }));
 
 // Mock config
-<<<<<<< HEAD
-vi.mock('@/config', () => ({
-  DB_NAME: 'test-db',
-  DB_VERSION: 1,
-  MODERATED_TAGS: [],
-  MODERATION_ID: 'test-moderation-id',
-}));
-=======
 vi.mock('@/config', async (importOriginal) => {
   const actual = await importOriginal<typeof import('@/config')>();
   return {
     ...actual,
     DB_NAME: 'test-db',
     DB_VERSION: 1,
+    MODERATED_TAGS: [],
+    MODERATION_ID: 'test-moderation-id',
   };
 });
->>>>>>> f4267385
 
 // Mock the Env module
 vi.mock('@/libs/env', () => ({
