import { describe, it, expect, vi, beforeEach } from 'vitest';
import type { Pubky } from '@/core';

// Mock pubky-app-specs
vi.mock('pubky-app-specs', () => ({
  baseUriBuilder: vi.fn((pubky: string) => `pubky://${pubky}/pub/pubky.app/`),
}));

// Mock HomeserverService methods
vi.mock('@/core/services/homeserver', () => ({
  HomeserverService: {
    list: vi.fn(),
    delete: vi.fn(),
    request: vi.fn(),
  },
  HomeserverAction: {
    GET: 'GET',
    POST: 'POST',
    PUT: 'PUT',
    DELETE: 'DELETE',
  },
}));

// Mock Local services
vi.mock('@/core/services/local', () => ({
  Local: {
    User: {
      deleteAccount: vi.fn(),
    },
    Follow: {
      create: vi.fn(),
      delete: vi.fn(),
    },
  },
}));

let UserApplication: typeof import('./user').UserApplication;
let Core: typeof import('@/core');

beforeEach(async () => {
  vi.clearAllMocks();
  vi.resetModules();

  Core = await import('@/core');
  ({ UserApplication } = await import('./user'));
});

describe('UserApplication.follow', () => {
  const follower = 'pubky_follower' as Pubky;
  const followee = 'pubky_followee' as Pubky;
  const followUrl = 'pubky://follower/pub/pubky.app/follow';
  const followJson = { foo: 'bar' } as Record<string, unknown>;

  it('should update local state on PUT and call homeserver', async () => {
    const createSpy = vi.spyOn(Core.Local.Follow, 'create').mockResolvedValue(undefined as unknown as void);
    const deleteSpy = vi.spyOn(Core.Local.Follow, 'delete').mockResolvedValue(undefined as unknown as void);
    const requestSpy = vi.spyOn(Core.HomeserverService, 'request').mockResolvedValue(undefined as unknown as void);

    await UserApplication.follow({
      eventType: Core.HomeserverAction.PUT,
      followUrl,
      followJson,
      follower,
      followee,
    });

    expect(createSpy).toHaveBeenCalledWith({ follower, followee });
    expect(deleteSpy).not.toHaveBeenCalled();
    expect(requestSpy).toHaveBeenCalledWith(Core.HomeserverAction.PUT, followUrl, followJson);
  });

  it('should update local state on DELETE and call homeserver', async () => {
    const createSpy = vi.spyOn(Core.Local.Follow, 'create').mockResolvedValue(undefined as unknown as void);
    const deleteSpy = vi.spyOn(Core.Local.Follow, 'delete').mockResolvedValue(undefined as unknown as void);
    const requestSpy = vi.spyOn(Core.HomeserverService, 'request').mockResolvedValue(undefined as unknown as void);

    await UserApplication.follow({
      eventType: Core.HomeserverAction.DELETE,
      followUrl,
      followJson,
      follower,
      followee,
    });

    expect(deleteSpy).toHaveBeenCalledWith({ follower, followee });
    expect(createSpy).not.toHaveBeenCalled();
    expect(requestSpy).toHaveBeenCalledWith(Core.HomeserverAction.DELETE, followUrl, followJson);
  });

  it('should not update local state for non-mutate methods but still call homeserver', async () => {
    const createSpy = vi.spyOn(Core.Local.Follow, 'create').mockResolvedValue(undefined as unknown as void);
    const deleteSpy = vi.spyOn(Core.Local.Follow, 'delete').mockResolvedValue(undefined as unknown as void);
    const requestSpy = vi.spyOn(Core.HomeserverService, 'request').mockResolvedValue(undefined as unknown as void);

    await UserApplication.follow({
      eventType: Core.HomeserverAction.GET,
      followUrl,
      followJson,
      follower,
      followee,
    });

    expect(createSpy).not.toHaveBeenCalled();
    expect(deleteSpy).not.toHaveBeenCalled();
    expect(requestSpy).toHaveBeenCalledWith(Core.HomeserverAction.GET, followUrl, followJson);
  });

  it('should propagate error when local create fails on PUT and not call homeserver', async () => {
    const createSpy = vi.spyOn(Core.Local.Follow, 'create').mockRejectedValue(new Error('local-fail'));
    const requestSpy = vi.spyOn(Core.HomeserverService, 'request').mockResolvedValue(undefined as unknown as void);

    await expect(
      UserApplication.follow({
        eventType: Core.HomeserverAction.PUT,
        followUrl,
        followJson,
        follower,
        followee,
      }),
    ).rejects.toThrow('local-fail');

    expect(createSpy).toHaveBeenCalledOnce();
    expect(requestSpy).not.toHaveBeenCalled();
  });

  it('should propagate error when local delete fails on DELETE and not call homeserver', async () => {
    const deleteSpy = vi.spyOn(Core.Local.Follow, 'delete').mockRejectedValue(new Error('local-delete-fail'));
    const requestSpy = vi.spyOn(Core.HomeserverService, 'request').mockResolvedValue(undefined as unknown as void);

    await expect(
      UserApplication.follow({
        eventType: Core.HomeserverAction.DELETE,
        followUrl,
        followJson,
        follower,
        followee,
      }),
    ).rejects.toThrow('local-delete-fail');

    expect(deleteSpy).toHaveBeenCalledOnce();
    expect(requestSpy).not.toHaveBeenCalled();
  });

  it('should propagate error when homeserver request fails', async () => {
    vi.spyOn(Core.Local.Follow, 'create').mockResolvedValue(undefined as unknown as void);
    const requestSpy = vi.spyOn(Core.HomeserverService, 'request').mockRejectedValue(new Error('homeserver-fail'));

    await expect(
      UserApplication.follow({
        eventType: Core.HomeserverAction.PUT,
        followUrl,
        followJson,
        follower,
        followee,
      }),
    ).rejects.toThrow('homeserver-fail');

    expect(requestSpy).toHaveBeenCalledWith(Core.HomeserverAction.PUT, followUrl, followJson);
  });
});

<<<<<<< HEAD
describe('UserApplication.deleteAccount', () => {
  const pubky = 'test-pubky' as Pubky;
  const baseDirectory = `pubky://${pubky}/pub/pubky.app/`;
  const profileUrl = `${baseDirectory}profile.json`;

  it('deletes all files including profile.json', async () => {
    const fileList = [
      `${baseDirectory}posts/abc123`,
      `${baseDirectory}follows/user1`,
      `${baseDirectory}profile.json`,
      `${baseDirectory}tags/tag1`,
    ];

    const localDeleteSpy = vi.spyOn(Core.Local.User, 'deleteAccount').mockResolvedValue(undefined as unknown as void);
    const listSpy = vi.spyOn(Core.HomeserverService, 'list').mockResolvedValue(fileList);
    const deleteSpy = vi.spyOn(Core.HomeserverService, 'delete').mockResolvedValue(undefined as unknown as void);

    await UserApplication.deleteAccount({ pubky });

    // Local data should be cleared first
    expect(localDeleteSpy).toHaveBeenCalledTimes(1);

    expect(listSpy).toHaveBeenCalledWith(baseDirectory);
    expect(deleteSpy).toHaveBeenCalledTimes(4);

    // Should delete non-profile files first (in reverse alphanumeric order)
    expect(deleteSpy).toHaveBeenNthCalledWith(1, `${baseDirectory}tags/tag1`);
    expect(deleteSpy).toHaveBeenNthCalledWith(2, `${baseDirectory}posts/abc123`);
    expect(deleteSpy).toHaveBeenNthCalledWith(3, `${baseDirectory}follows/user1`);

    // Profile should be deleted last
    expect(deleteSpy).toHaveBeenNthCalledWith(4, profileUrl);
  });

  it('calls setProgress with correct percentages', async () => {
    const fileList = [`${baseDirectory}file1`, `${baseDirectory}file2`, `${baseDirectory}profile.json`];

    vi.spyOn(Core.Local.User, 'deleteAccount').mockResolvedValue(undefined as unknown as void);
    vi.spyOn(Core.HomeserverService, 'list').mockResolvedValue(fileList);
    vi.spyOn(Core.HomeserverService, 'delete').mockResolvedValue(undefined as unknown as void);

    const setProgress = vi.fn();

    await UserApplication.deleteAccount({ pubky, setProgress });

    // Total files = 2 non-profile + 1 profile = 3
    // After file1: 1/3 = 33%
    expect(setProgress).toHaveBeenNthCalledWith(1, 33);
    // After file2: 2/3 = 67%
    expect(setProgress).toHaveBeenNthCalledWith(2, 67);
    // After profile.json: 100%
    expect(setProgress).toHaveBeenNthCalledWith(3, 100);
  });

  it('works without setProgress callback', async () => {
    const fileList = [`${baseDirectory}file1`, `${baseDirectory}profile.json`];

    vi.spyOn(Core.Local.User, 'deleteAccount').mockResolvedValue(undefined as unknown as void);
    vi.spyOn(Core.HomeserverService, 'list').mockResolvedValue(fileList);
    const deleteSpy = vi.spyOn(Core.HomeserverService, 'delete').mockResolvedValue(undefined as unknown as void);

    await UserApplication.deleteAccount({ pubky });

    expect(deleteSpy).toHaveBeenCalled();
  });

  it('handles empty file list and only deletes profile.json', async () => {
    const fileList = [`${baseDirectory}profile.json`];

    vi.spyOn(Core.Local.User, 'deleteAccount').mockResolvedValue(undefined as unknown as void);
    const listSpy = vi.spyOn(Core.HomeserverService, 'list').mockResolvedValue(fileList);
    const deleteSpy = vi.spyOn(Core.HomeserverService, 'delete').mockResolvedValue(undefined as unknown as void);

    await UserApplication.deleteAccount({ pubky });

    expect(listSpy).toHaveBeenCalledWith(baseDirectory);
    expect(deleteSpy).toHaveBeenCalledTimes(1);
    expect(deleteSpy).toHaveBeenCalledWith(profileUrl);
  });

  it('propagates errors when local delete fails', async () => {
    const localDeleteSpy = vi
      .spyOn(Core.Local.User, 'deleteAccount')
      .mockRejectedValue(new Error('local delete failed'));
    const listSpy = vi.spyOn(Core.HomeserverService, 'list');
    const deleteSpy = vi.spyOn(Core.HomeserverService, 'delete');

    await expect(UserApplication.deleteAccount({ pubky })).rejects.toThrow('local delete failed');

    expect(localDeleteSpy).toHaveBeenCalledTimes(1);
    expect(listSpy).not.toHaveBeenCalled();
    expect(deleteSpy).not.toHaveBeenCalled();
  });

  it('propagates errors when list fails', async () => {
    vi.spyOn(Core.Local.User, 'deleteAccount').mockResolvedValue(undefined as unknown as void);
    const listSpy = vi.spyOn(Core.HomeserverService, 'list').mockRejectedValue(new Error('list failed'));
    const deleteSpy = vi.spyOn(Core.HomeserverService, 'delete');

    await expect(UserApplication.deleteAccount({ pubky })).rejects.toThrow('list failed');

    expect(listSpy).toHaveBeenCalledTimes(1);
    expect(deleteSpy).not.toHaveBeenCalled();
  });

  it('propagates errors when delete fails', async () => {
    const fileList = [`${baseDirectory}file1`, `${baseDirectory}profile.json`];

    vi.spyOn(Core.Local.User, 'deleteAccount').mockResolvedValue(undefined as unknown as void);
    vi.spyOn(Core.HomeserverService, 'list').mockResolvedValue(fileList);
    const deleteSpy = vi.spyOn(Core.HomeserverService, 'delete').mockRejectedValueOnce(new Error('delete failed'));

    await expect(UserApplication.deleteAccount({ pubky })).rejects.toThrow('delete failed');

    expect(deleteSpy).toHaveBeenCalledTimes(1);
  });

  it('sorts files correctly before deletion', async () => {
    const fileList = [
      `${baseDirectory}aaa`,
      `${baseDirectory}zzz`,
      `${baseDirectory}mmm`,
      `${baseDirectory}profile.json`,
    ];

    vi.spyOn(Core.Local.User, 'deleteAccount').mockResolvedValue(undefined as unknown as void);
    vi.spyOn(Core.HomeserverService, 'list').mockResolvedValue(fileList);
    const deleteSpy = vi.spyOn(Core.HomeserverService, 'delete').mockResolvedValue(undefined as unknown as void);

    await UserApplication.deleteAccount({ pubky });

    // Should delete in reverse alphanumeric order (excluding profile)
    expect(deleteSpy).toHaveBeenNthCalledWith(1, `${baseDirectory}zzz`);
    expect(deleteSpy).toHaveBeenNthCalledWith(2, `${baseDirectory}mmm`);
    expect(deleteSpy).toHaveBeenNthCalledWith(3, `${baseDirectory}aaa`);
    expect(deleteSpy).toHaveBeenNthCalledWith(4, profileUrl);
=======
describe('UserApplication.pollNotifications', () => {
  const userId = 'pubky_user' as Core.Pubky;
  const lastRead = 1234;

  beforeEach(() => {
    vi.clearAllMocks();
  });

  it('should fetch notifications, persist, and return unread count', async () => {
    const notifications = [
      { timestamp: 2000, body: { type: 'a' } },
      { timestamp: 1000, body: { type: 'b' } },
    ] as unknown as Core.NexusNotification[];

    const nexusSpy = vi.spyOn(Core.NexusUserService, 'notifications').mockResolvedValue(notifications);
    const persistSpy = vi.spyOn(Core.LocalNotificationService, 'persitAndGetUnreadCount').mockResolvedValue(1);

    const unread = await UserApplication.notifications({ userId, lastRead });

    expect(nexusSpy).toHaveBeenCalledWith({ user_id: userId, end: lastRead });
    expect(persistSpy).toHaveBeenCalledWith(notifications, lastRead);
    expect(unread).toBe(1);
  });

  it('should bubble when NexusUserService.notifications fails and not persist', async () => {
    const nexusSpy = vi.spyOn(Core.NexusUserService, 'notifications').mockRejectedValue(new Error('nexus-fail'));
    const persistSpy = vi.spyOn(Core.LocalNotificationService, 'persitAndGetUnreadCount').mockResolvedValue(0);

    await expect(UserApplication.notifications({ userId, lastRead })).rejects.toThrow('nexus-fail');

    expect(nexusSpy).toHaveBeenCalledWith({ user_id: userId, end: lastRead });
    expect(persistSpy).not.toHaveBeenCalled();
  });

  it('should bubble when persisting unread count fails', async () => {
    vi.spyOn(Core.NexusUserService, 'notifications').mockResolvedValue([] as unknown as Core.NexusNotification[]);
    const persistSpy = vi
      .spyOn(Core.LocalNotificationService, 'persitAndGetUnreadCount')
      .mockRejectedValue(new Error('persist-fail'));

    await expect(UserApplication.notifications({ userId, lastRead })).rejects.toThrow('persist-fail');

    expect(persistSpy).toHaveBeenCalledOnce();
>>>>>>> 8bf42e0a
  });
});<|MERGE_RESOLUTION|>--- conflicted
+++ resolved
@@ -1,59 +1,20 @@
 import { describe, it, expect, vi, beforeEach } from 'vitest';
-import type { Pubky } from '@/core';
-
-// Mock pubky-app-specs
-vi.mock('pubky-app-specs', () => ({
-  baseUriBuilder: vi.fn((pubky: string) => `pubky://${pubky}/pub/pubky.app/`),
-}));
-
-// Mock HomeserverService methods
-vi.mock('@/core/services/homeserver', () => ({
-  HomeserverService: {
-    list: vi.fn(),
-    delete: vi.fn(),
-    request: vi.fn(),
-  },
-  HomeserverAction: {
-    GET: 'GET',
-    POST: 'POST',
-    PUT: 'PUT',
-    DELETE: 'DELETE',
-  },
-}));
-
-// Mock Local services
-vi.mock('@/core/services/local', () => ({
-  Local: {
-    User: {
-      deleteAccount: vi.fn(),
-    },
-    Follow: {
-      create: vi.fn(),
-      delete: vi.fn(),
-    },
-  },
-}));
-
-let UserApplication: typeof import('./user').UserApplication;
-let Core: typeof import('@/core');
-
-beforeEach(async () => {
-  vi.clearAllMocks();
-  vi.resetModules();
-
-  Core = await import('@/core');
-  ({ UserApplication } = await import('./user'));
-});
+import * as Core from '@/core';
+import { UserApplication } from './user';
 
 describe('UserApplication.follow', () => {
-  const follower = 'pubky_follower' as Pubky;
-  const followee = 'pubky_followee' as Pubky;
+  const follower = 'pubky_follower' as Core.Pubky;
+  const followee = 'pubky_followee' as Core.Pubky;
   const followUrl = 'pubky://follower/pub/pubky.app/follow';
   const followJson = { foo: 'bar' } as Record<string, unknown>;
 
+  beforeEach(() => {
+    vi.clearAllMocks();
+  });
+
   it('should update local state on PUT and call homeserver', async () => {
-    const createSpy = vi.spyOn(Core.Local.Follow, 'create').mockResolvedValue(undefined as unknown as void);
-    const deleteSpy = vi.spyOn(Core.Local.Follow, 'delete').mockResolvedValue(undefined as unknown as void);
+    const createSpy = vi.spyOn(Core.LocalFollowService, 'create').mockResolvedValue(undefined as unknown as void);
+    const deleteSpy = vi.spyOn(Core.LocalFollowService, 'delete').mockResolvedValue(undefined as unknown as void);
     const requestSpy = vi.spyOn(Core.HomeserverService, 'request').mockResolvedValue(undefined as unknown as void);
 
     await UserApplication.follow({
@@ -70,8 +31,8 @@
   });
 
   it('should update local state on DELETE and call homeserver', async () => {
-    const createSpy = vi.spyOn(Core.Local.Follow, 'create').mockResolvedValue(undefined as unknown as void);
-    const deleteSpy = vi.spyOn(Core.Local.Follow, 'delete').mockResolvedValue(undefined as unknown as void);
+    const createSpy = vi.spyOn(Core.LocalFollowService, 'create').mockResolvedValue(undefined as unknown as void);
+    const deleteSpy = vi.spyOn(Core.LocalFollowService, 'delete').mockResolvedValue(undefined as unknown as void);
     const requestSpy = vi.spyOn(Core.HomeserverService, 'request').mockResolvedValue(undefined as unknown as void);
 
     await UserApplication.follow({
@@ -88,8 +49,8 @@
   });
 
   it('should not update local state for non-mutate methods but still call homeserver', async () => {
-    const createSpy = vi.spyOn(Core.Local.Follow, 'create').mockResolvedValue(undefined as unknown as void);
-    const deleteSpy = vi.spyOn(Core.Local.Follow, 'delete').mockResolvedValue(undefined as unknown as void);
+    const createSpy = vi.spyOn(Core.LocalFollowService, 'create').mockResolvedValue(undefined as unknown as void);
+    const deleteSpy = vi.spyOn(Core.LocalFollowService, 'delete').mockResolvedValue(undefined as unknown as void);
     const requestSpy = vi.spyOn(Core.HomeserverService, 'request').mockResolvedValue(undefined as unknown as void);
 
     await UserApplication.follow({
@@ -106,7 +67,7 @@
   });
 
   it('should propagate error when local create fails on PUT and not call homeserver', async () => {
-    const createSpy = vi.spyOn(Core.Local.Follow, 'create').mockRejectedValue(new Error('local-fail'));
+    const createSpy = vi.spyOn(Core.LocalFollowService, 'create').mockRejectedValue(new Error('local-fail'));
     const requestSpy = vi.spyOn(Core.HomeserverService, 'request').mockResolvedValue(undefined as unknown as void);
 
     await expect(
@@ -124,7 +85,7 @@
   });
 
   it('should propagate error when local delete fails on DELETE and not call homeserver', async () => {
-    const deleteSpy = vi.spyOn(Core.Local.Follow, 'delete').mockRejectedValue(new Error('local-delete-fail'));
+    const deleteSpy = vi.spyOn(Core.LocalFollowService, 'delete').mockRejectedValue(new Error('local-delete-fail'));
     const requestSpy = vi.spyOn(Core.HomeserverService, 'request').mockResolvedValue(undefined as unknown as void);
 
     await expect(
@@ -142,7 +103,7 @@
   });
 
   it('should propagate error when homeserver request fails', async () => {
-    vi.spyOn(Core.Local.Follow, 'create').mockResolvedValue(undefined as unknown as void);
+    vi.spyOn(Core.LocalFollowService, 'create').mockResolvedValue(undefined as unknown as void);
     const requestSpy = vi.spyOn(Core.HomeserverService, 'request').mockRejectedValue(new Error('homeserver-fail'));
 
     await expect(
@@ -159,11 +120,14 @@
   });
 });
 
-<<<<<<< HEAD
 describe('UserApplication.deleteAccount', () => {
-  const pubky = 'test-pubky' as Pubky;
+  const pubky = 'test-pubky' as Core.Pubky;
   const baseDirectory = `pubky://${pubky}/pub/pubky.app/`;
   const profileUrl = `${baseDirectory}profile.json`;
+
+  beforeEach(() => {
+    vi.clearAllMocks();
+  });
 
   it('deletes all files including profile.json', async () => {
     const fileList = [
@@ -179,18 +143,13 @@
 
     await UserApplication.deleteAccount({ pubky });
 
-    // Local data should be cleared first
     expect(localDeleteSpy).toHaveBeenCalledTimes(1);
-
     expect(listSpy).toHaveBeenCalledWith(baseDirectory);
     expect(deleteSpy).toHaveBeenCalledTimes(4);
 
-    // Should delete non-profile files first (in reverse alphanumeric order)
     expect(deleteSpy).toHaveBeenNthCalledWith(1, `${baseDirectory}tags/tag1`);
     expect(deleteSpy).toHaveBeenNthCalledWith(2, `${baseDirectory}posts/abc123`);
     expect(deleteSpy).toHaveBeenNthCalledWith(3, `${baseDirectory}follows/user1`);
-
-    // Profile should be deleted last
     expect(deleteSpy).toHaveBeenNthCalledWith(4, profileUrl);
   });
 
@@ -202,15 +161,10 @@
     vi.spyOn(Core.HomeserverService, 'delete').mockResolvedValue(undefined as unknown as void);
 
     const setProgress = vi.fn();
-
     await UserApplication.deleteAccount({ pubky, setProgress });
 
-    // Total files = 2 non-profile + 1 profile = 3
-    // After file1: 1/3 = 33%
     expect(setProgress).toHaveBeenNthCalledWith(1, 33);
-    // After file2: 2/3 = 67%
     expect(setProgress).toHaveBeenNthCalledWith(2, 67);
-    // After profile.json: 100%
     expect(setProgress).toHaveBeenNthCalledWith(3, 100);
   });
 
@@ -291,12 +245,13 @@
 
     await UserApplication.deleteAccount({ pubky });
 
-    // Should delete in reverse alphanumeric order (excluding profile)
     expect(deleteSpy).toHaveBeenNthCalledWith(1, `${baseDirectory}zzz`);
     expect(deleteSpy).toHaveBeenNthCalledWith(2, `${baseDirectory}mmm`);
     expect(deleteSpy).toHaveBeenNthCalledWith(3, `${baseDirectory}aaa`);
     expect(deleteSpy).toHaveBeenNthCalledWith(4, profileUrl);
-=======
+  });
+});
+
 describe('UserApplication.pollNotifications', () => {
   const userId = 'pubky_user' as Core.Pubky;
   const lastRead = 1234;
@@ -340,6 +295,5 @@
     await expect(UserApplication.notifications({ userId, lastRead })).rejects.toThrow('persist-fail');
 
     expect(persistSpy).toHaveBeenCalledOnce();
->>>>>>> 8bf42e0a
   });
 });