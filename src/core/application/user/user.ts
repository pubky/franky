import { baseUriBuilder } from 'pubky-app-specs';
import * as Core from '@/core';
<<<<<<< HEAD
import type { TUserApplicationFollowParams, TDeleteAccountParams } from './user.types';
=======
>>>>>>> 6e02be58

export class UserApplication {
  static async follow({ eventType, followUrl, followJson, follower, followee }: Core.TUserApplicationFollowParams) {
    if (eventType === Core.HomeserverAction.PUT) {
      await Core.LocalFollowService.create({ follower, followee });
    } else if (eventType === Core.HomeserverAction.DELETE) {
      await Core.LocalFollowService.delete({ follower, followee });
    }
    await Core.HomeserverService.request(eventType, followUrl, followJson);
  }

  static async deleteAccount({ pubky, setProgress }: TDeleteAccountParams) {
    // Clear local IndexedDB data first
    await Core.Local.User.deleteAccount();

    const baseDirectory = baseUriBuilder(pubky);
    const dataList = await Core.HomeserverService.list(baseDirectory);

    // Separate profile.json and other files
    const profileUrl = `${baseDirectory}profile.json`;
    const filesToDelete = dataList.filter((file) => file !== profileUrl);

    // Sort remaining files alphanumerically and reverse
    filesToDelete.sort().reverse();

    // Total files including profile.json for progress calculation
    const totalFiles = filesToDelete.length + 1;

    // Delete each file (excluding profile.json) and update progress
    for (let index = 0; index < filesToDelete.length; index++) {
      await Core.HomeserverService.delete(filesToDelete[index]);

      if (!setProgress) {
        continue;
      }

      setProgress(Math.round(((index + 1) / totalFiles) * 100));
    }

    // Finally, delete profile.json and update progress to 100%
    await Core.HomeserverService.delete(profileUrl);

    if (setProgress) {
      setProgress(100);
    }
  }
}<|MERGE_RESOLUTION|>--- conflicted
+++ resolved
@@ -1,21 +1,17 @@
 import { baseUriBuilder } from 'pubky-app-specs';
 import * as Core from '@/core';
-<<<<<<< HEAD
-import type { TUserApplicationFollowParams, TDeleteAccountParams } from './user.types';
-=======
->>>>>>> 6e02be58
 
 export class UserApplication {
   static async follow({ eventType, followUrl, followJson, follower, followee }: Core.TUserApplicationFollowParams) {
     if (eventType === Core.HomeserverAction.PUT) {
-      await Core.LocalFollowService.create({ follower, followee });
+      await Core.Local.Follow.create({ follower, followee });
     } else if (eventType === Core.HomeserverAction.DELETE) {
-      await Core.LocalFollowService.delete({ follower, followee });
+      await Core.Local.Follow.delete({ follower, followee });
     }
     await Core.HomeserverService.request(eventType, followUrl, followJson);
   }
 
-  static async deleteAccount({ pubky, setProgress }: TDeleteAccountParams) {
+  static async deleteAccount({ pubky, setProgress }: Core.TDeleteAccountParams) {
     // Clear local IndexedDB data first
     await Core.Local.User.deleteAccount();
 
