--- conflicted
+++ resolved
@@ -17,7 +17,6 @@
     await Core.HomeserverService.request(eventType, followUrl, followJson);
   }
 
-<<<<<<< HEAD
   static async downloadData({ pubky, setProgress }: Core.TDownloadDataParams) {
     const baseDirectory = baseUriBuilder(pubky);
     const dataList: string[] = [];
@@ -83,7 +82,8 @@
 
     document.body.removeChild(a);
     URL.revokeObjectURL(url);
-=======
+  }
+
   /**
    * Handles muting or unmuting a user.
    * Performs local database operations and syncs with the homeserver.
@@ -112,6 +112,5 @@
   static async notifications({ userId, lastRead }: Core.TUserApplicationNotificationsParams): Promise<number> {
     const notificationList = await Core.NexusUserService.notifications({ user_id: userId, end: lastRead });
     return await Core.LocalNotificationService.persitAndGetUnreadCount(notificationList, lastRead);
->>>>>>> 8bf42e0a
   }
 }