<<<<<<< HEAD
import { TFollowParams, TDeleteAccountInput } from './user.type';
=======
>>>>>>> 6e02be58
import * as Core from '@/core';

export class UserController {
  private constructor() {} // Prevent instantiation

  static async follow(eventType: Core.HomeserverAction, { follower, followee }: Core.TFollowParams) {
    const { meta, follow } = await Core.FollowNormalizer.to({ follower, followee });
    await Core.UserApplication.follow({
      eventType,
      followUrl: meta.url,
      followJson: follow.toJson(),
      follower,
      followee,
    });
  }

  static async deleteAccount({ pubky, setProgress }: TDeleteAccountInput) {
    await Core.UserApplication.deleteAccount({ pubky, setProgress });
  }
}<|MERGE_RESOLUTION|>--- conflicted
+++ resolved
@@ -1,7 +1,3 @@
-<<<<<<< HEAD
-import { TFollowParams, TDeleteAccountInput } from './user.type';
-=======
->>>>>>> 6e02be58
 import * as Core from '@/core';
 
 export class UserController {
@@ -18,7 +14,7 @@
     });
   }
 
-  static async deleteAccount({ pubky, setProgress }: TDeleteAccountInput) {
+  static async deleteAccount({ pubky, setProgress }: Core.TDeleteAccountInput) {
     await Core.UserApplication.deleteAccount({ pubky, setProgress });
   }
 }