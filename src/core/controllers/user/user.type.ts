import * as Core from '@/core';

export type TFollowParams = {
  follower: Core.Pubky;
  followee: Core.Pubky;
};

<<<<<<< HEAD
export type TDownloadDataInput = {
  pubky: Core.Pubky;
  setProgress?: (progress: number) => void;
=======
export type TMuteParams = {
  muter: Core.Pubky;
  mutee: Core.Pubky;
>>>>>>> 8bf42e0a
};<|MERGE_RESOLUTION|>--- conflicted
+++ resolved
@@ -5,13 +5,12 @@
   followee: Core.Pubky;
 };
 
-<<<<<<< HEAD
 export type TDownloadDataInput = {
   pubky: Core.Pubky;
   setProgress?: (progress: number) => void;
-=======
+};
+
 export type TMuteParams = {
   muter: Core.Pubky;
   mutee: Core.Pubky;
->>>>>>> 8bf42e0a
 };