import * as Core from '@/core';
<<<<<<< HEAD
=======
import * as Application from '@/core/application';
>>>>>>> 034ff1fd
import * as Libs from '@/libs';

export class PostController {
  private constructor() {} // Prevent instantiation

<<<<<<< HEAD
  private constructor() {}

  /**
   * Initialize the controller
   */
  private static async initialize() {
    if (!this.isInitialized) {
      await Core.db.initialize();
      this.isInitialized = true;
    }
  }

  /**
   * Read posts with optional pagination
   * @param params - Parameters object
   * @param params.limit - Number of posts to fetch (default: 30)
   * @param params.offset - Number of posts to skip (default: 0)
   * @returns Array of NexusPost objects
   */
  static async read({ limit = 30, offset = 0 }: Core.TReadPostsParams = {}): Promise<Core.NexusPost[]> {
    await this.initialize();
    return Core.Local.Post.fetch({ limit, offset });
=======
  static async read({ postId }: { postId: string }) {
    return await Core.PostDetailsModel.findById(postId);
>>>>>>> 034ff1fd
  }

  /**
   * Create a post (including replies and reposts)
   * @param params - Parameters object
   * @param params.parentPostId - ID of the post being replied to (optional for root posts)
   * @param params.originalPostId - ID of the post being reposted (optional for reposts)
   * @param params.content - Post content (can be empty for simple reposts)
   * @param params.kind - Post kind (default: Short, automatically set to repost in storage if originalPostId is provided)
   * @param params.authorId - ID of the user creating the post
   */
<<<<<<< HEAD
  static async create({
    parentPostId,
    originalPostId,
    content,
    kind = Core.PubkyAppPostKind.Short,
    authorId,
  }: Core.TCreatePostParams) {
    await this.initialize();

=======
  static async create({ parentPostId, content, authorId }: Core.TCreatePostParams) {
>>>>>>> 034ff1fd
    let parentUri: string | undefined = undefined;
    let repostedUri: string | undefined = undefined;

    // Validate and set parent URI if this is a reply
    if (parentPostId) {
<<<<<<< HEAD
      parentUri = await Core.PostValidators.validatePostId({ postId: parentPostId, message: 'Parent post' });
    }

    // Validate and set reposted URI if this is a repost
    if (originalPostId) {
      repostedUri = await Core.PostValidators.validatePostId({ postId: originalPostId, message: 'Original post' });
=======
      const parentPost = await Core.PostDetailsModel.findById(parentPostId);
      if (!parentPost) {
        throw Libs.createSanitizationError(
          Libs.SanitizationErrorType.POST_NOT_FOUND,
          'Failed to validate parent post',
          404,
          {
            parentPostId,
          },
        );
      }
      parentUri = parentPost.uri;
>>>>>>> 034ff1fd
    }

    const { post, meta } = await Core.PostNormalizer.to(
      {
        content: content.trim(),
        kind,
        parentUri,
        embed: repostedUri,
      },
      authorId,
    );

<<<<<<< HEAD
    await Core.Post.create({
      postId: meta.id,
=======
    const postId = Core.buildPostCompositeId({ pubky: authorId, postId: normalizedPost.meta.id });

    await Application.PostApplication.create({
      postUrl: normalizedPost.meta.url,
      postJson: normalizedPost.post.toJson(),
      postId,
      content: normalizedPost.post.content,
      kind: Core.normalizePostKind(normalizedPost.post.kind) as Core.NexusPostKind,
>>>>>>> 034ff1fd
      authorId,
      post,
      postUrl: meta.url,
    });
  }

  /**
   * Delete a post
   * @param params - Parameters object
   * @param params.postId - ID of the post to delete
   * @param params.deleterId - ID of the user deleting the post
   */
  static async delete({ postId, deleterId }: Core.TDeletePostParams) {
    await this.initialize();

    const { pubky: authorId } = Core.parsePostCompositeId(postId);

    if (authorId !== deleterId) {
      throw Libs.createSanitizationError(
        Libs.SanitizationErrorType.POST_NOT_FOUND,
        'User is not the author of this post',
        403,
        {
          postId,
          deleterId,
        },
      );
    }

    await Core.Post.delete({ postId, deleterId });
  }
}<|MERGE_RESOLUTION|>--- conflicted
+++ resolved
@@ -1,40 +1,11 @@
 import * as Core from '@/core';
-<<<<<<< HEAD
-=======
-import * as Application from '@/core/application';
->>>>>>> 034ff1fd
 import * as Libs from '@/libs';
 
 export class PostController {
   private constructor() {} // Prevent instantiation
 
-<<<<<<< HEAD
-  private constructor() {}
-
-  /**
-   * Initialize the controller
-   */
-  private static async initialize() {
-    if (!this.isInitialized) {
-      await Core.db.initialize();
-      this.isInitialized = true;
-    }
-  }
-
-  /**
-   * Read posts with optional pagination
-   * @param params - Parameters object
-   * @param params.limit - Number of posts to fetch (default: 30)
-   * @param params.offset - Number of posts to skip (default: 0)
-   * @returns Array of NexusPost objects
-   */
-  static async read({ limit = 30, offset = 0 }: Core.TReadPostsParams = {}): Promise<Core.NexusPost[]> {
-    await this.initialize();
-    return Core.Local.Post.fetch({ limit, offset });
-=======
   static async read({ postId }: { postId: string }) {
     return await Core.PostDetailsModel.findById(postId);
->>>>>>> 034ff1fd
   }
 
   /**
@@ -46,7 +17,6 @@
    * @param params.kind - Post kind (default: Short, automatically set to repost in storage if originalPostId is provided)
    * @param params.authorId - ID of the user creating the post
    */
-<<<<<<< HEAD
   static async create({
     parentPostId,
     originalPostId,
@@ -56,35 +26,17 @@
   }: Core.TCreatePostParams) {
     await this.initialize();
 
-=======
-  static async create({ parentPostId, content, authorId }: Core.TCreatePostParams) {
->>>>>>> 034ff1fd
     let parentUri: string | undefined = undefined;
     let repostedUri: string | undefined = undefined;
 
     // Validate and set parent URI if this is a reply
     if (parentPostId) {
-<<<<<<< HEAD
       parentUri = await Core.PostValidators.validatePostId({ postId: parentPostId, message: 'Parent post' });
     }
 
     // Validate and set reposted URI if this is a repost
     if (originalPostId) {
       repostedUri = await Core.PostValidators.validatePostId({ postId: originalPostId, message: 'Original post' });
-=======
-      const parentPost = await Core.PostDetailsModel.findById(parentPostId);
-      if (!parentPost) {
-        throw Libs.createSanitizationError(
-          Libs.SanitizationErrorType.POST_NOT_FOUND,
-          'Failed to validate parent post',
-          404,
-          {
-            parentPostId,
-          },
-        );
-      }
-      parentUri = parentPost.uri;
->>>>>>> 034ff1fd
     }
 
     const { post, meta } = await Core.PostNormalizer.to(
@@ -97,19 +49,8 @@
       authorId,
     );
 
-<<<<<<< HEAD
     await Core.Post.create({
       postId: meta.id,
-=======
-    const postId = Core.buildPostCompositeId({ pubky: authorId, postId: normalizedPost.meta.id });
-
-    await Application.PostApplication.create({
-      postUrl: normalizedPost.meta.url,
-      postJson: normalizedPost.post.toJson(),
-      postId,
-      content: normalizedPost.post.content,
-      kind: Core.normalizePostKind(normalizedPost.post.kind) as Core.NexusPostKind,
->>>>>>> 034ff1fd
       authorId,
       post,
       postUrl: meta.url,
