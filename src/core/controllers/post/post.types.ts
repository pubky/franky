--- conflicted
+++ resolved
@@ -6,17 +6,9 @@
   content: string;
   kind?: Core.PubkyAppPostKind;
   authorId: Core.Pubky;
-<<<<<<< HEAD
-};
-
-export type TReadPostsParams = {
-  limit?: number;
-  offset?: number;
 };
 
 export type TDeletePostParams = {
   postId: string;
   deleterId: Core.Pubky;
-=======
->>>>>>> 034ff1fd
 };