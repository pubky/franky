--- conflicted
+++ resolved
@@ -9,12 +9,9 @@
 export type TDeleteAccountInput = {
   pubky: Core.Pubky;
   setProgress?: (progress: number) => void;
-<<<<<<< HEAD
-=======
 };
 
 export type TDownloadDataInput = {
   pubky: Core.Pubky;
   setProgress?: (progress: number) => void;
->>>>>>> 38f9e52f
 };