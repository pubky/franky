export * from './profile';
export * from './auth';
export * from './stream';
export * from './post';
export * from './tag';
export * from './user';
<<<<<<< HEAD
export * from './hot';
=======
export * from './controllers.types';
>>>>>>> 4ff9f5f2
<|MERGE_RESOLUTION|>--- conflicted
+++ resolved
@@ -4,8 +4,5 @@
 export * from './post';
 export * from './tag';
 export * from './user';
-<<<<<<< HEAD
 export * from './hot';
-=======
-export * from './controllers.types';
->>>>>>> 4ff9f5f2
+export * from './controllers.types';