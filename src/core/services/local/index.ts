--- conflicted
+++ resolved
@@ -13,11 +13,7 @@
 export * from './post';
 export * from './tag';
 export * from './follow';
-<<<<<<< HEAD
 export * from './user';
 export * from './stream';
-=======
-export * from './stream';
 export * from './mute';
-export * from './notification';
->>>>>>> 8bf42e0a
+export * from './notification';