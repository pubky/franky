--- conflicted
+++ resolved
@@ -2,10 +2,7 @@
 import * as Core from '@/core';
 import { Logger } from '@/libs';
 import type { TLocalSavePostParams } from './post.types';
-<<<<<<< HEAD
 import { PubkyAppPostKind, PubkyAppPost, PubkyAppPostEmbed } from 'pubky-app-specs';
-=======
->>>>>>> 034ff1fd
 
 // Test data
 const testData = {
@@ -17,7 +14,6 @@
 };
 
 // Helper functions
-<<<<<<< HEAD
 const createSaveParams = (
   content: string,
   postId?: string,
@@ -30,16 +26,6 @@
     post: new PubkyAppPost(content, kind, undefined, undefined, undefined),
   };
 };
-=======
-const createSaveParams = (content: string, postId?: string): TLocalSavePostParams => ({
-  postId: postId || testData.fullPostId1,
-  content,
-  kind: 'short',
-  authorId: testData.authorPubky,
-  parentUri: undefined,
-  attachments: undefined,
-});
->>>>>>> 034ff1fd
 
 const getSavedPost = async (postId: string) => {
   return await Core.PostDetailsModel.table.get(postId);
@@ -127,7 +113,6 @@
     );
   });
 
-<<<<<<< HEAD
   describe('create', () => {
     it('should save post with all related models initialized', async () => {
       await setupUserCounts(testData.authorPubky);
@@ -135,21 +120,6 @@
 
       await Core.Local.Post.create(createSaveParams('Hello, world!'));
 
-=======
-  describe('save', () => {
-    it('should save a new post', async () => {
-      await Core.LocalPostService.create(createSaveParams('Hello, world!'));
-
-      const savedPost = await getSavedPost(testData.fullPostId1);
-      expect(savedPost).toBeTruthy();
-      expect(savedPost!.content).toBe('Hello, world!');
-      expect(savedPost!.kind).toBe('short');
-    });
-
-    it('should create all related models when saving a post', async () => {
-      await Core.LocalPostService.create(createSaveParams('Test post'));
-
->>>>>>> 034ff1fd
       const [details, counts, relationships, tags] = await Promise.all([
         getSavedPost(testData.fullPostId1),
         getSavedCounts(testData.fullPostId1),
@@ -158,7 +128,6 @@
       ]);
 
       expect(details).toBeTruthy();
-<<<<<<< HEAD
       expect(details!.content).toBe('Hello, world!');
       expect(details!.kind).toBe('short');
 
@@ -166,25 +135,6 @@
       expect(counts!.tags).toBe(0);
       expect(counts!.replies).toBe(0);
       expect(counts!.reposts).toBe(0);
-=======
-      expect(counts).toBeTruthy();
-      expect(relationships).toBeTruthy();
-      expect(tags).toBeTruthy();
-    });
-
-    it('should initialize counts to zero', async () => {
-      await Core.LocalPostService.create(createSaveParams('Test post'));
-
-      const savedCounts = await getSavedCounts(testData.fullPostId1);
-      expect(savedCounts!.tags).toBe(0);
-      expect(savedCounts!.unique_tags).toBe(0);
-      expect(savedCounts!.replies).toBe(0);
-      expect(savedCounts!.reposts).toBe(0);
-    });
-
-    it('should initialize tags as empty array', async () => {
-      await Core.LocalPostService.create(createSaveParams('Test post'));
->>>>>>> 034ff1fd
 
       expect(tags).toBeTruthy();
       expect(tags!.tags).toEqual([]);
@@ -193,12 +143,8 @@
       expect(relationships!.replied).toBeNull();
       expect(relationships!.reposted).toBeNull();
 
-<<<<<<< HEAD
       // Verify user count increment for root post (single update call)
       expect(userCountsSpy).toHaveBeenCalledWith(testData.authorPubky, { posts: 1 });
-=======
-      await Core.LocalPostService.create(saveParams);
->>>>>>> 034ff1fd
 
       userCountsSpy.mockRestore();
     });
@@ -238,12 +184,8 @@
         post: new PubkyAppPost(baseParams.post.content, PubkyAppPostKind.Short, parentUri, undefined, undefined),
       };
 
-<<<<<<< HEAD
       // Should not throw - just silently skips incrementing non-existent parent
       await expect(Core.Local.Post.create(saveParams)).resolves.not.toThrow();
-=======
-      await Core.LocalPostService.create(saveParams);
->>>>>>> 034ff1fd
 
       const savedPost = await getSavedPost(testData.fullPostId1);
       expect(savedPost).toBeTruthy();
@@ -263,35 +205,6 @@
       expect(savedPost!.kind).toBe('long');
     });
 
-<<<<<<< HEAD
-=======
-    it('should generate correct URI format', async () => {
-      await Core.LocalPostService.create(createSaveParams('Test post'));
-
-      const savedPost = await getSavedPost(testData.fullPostId1);
-      expect(savedPost!.uri).toBe(`pubky://${testData.authorPubky}/pub/pubky.app/posts/${testData.postId1}`);
-    });
-
-    it('should set indexed_at timestamp', async () => {
-      const before = Date.now();
-      await Core.LocalPostService.create(createSaveParams('Test post'));
-      const after = Date.now();
-
-      const savedPost = await getSavedPost(testData.fullPostId1);
-      expect(savedPost!.indexed_at).toBeGreaterThanOrEqual(before);
-      expect(savedPost!.indexed_at).toBeLessThanOrEqual(after);
-    });
-
-    it('should initialize relationships with null values for non-replies', async () => {
-      await Core.LocalPostService.create(createSaveParams('Test post'));
-
-      const savedRelationships = await getSavedRelationships(testData.fullPostId1);
-      expect(savedRelationships!.replied).toBeNull();
-      expect(savedRelationships!.reposted).toBeNull();
-      expect(savedRelationships!.mentioned).toEqual([]);
-    });
-
->>>>>>> 034ff1fd
     it('should write atomically across tables (rollback on error)', async () => {
       // Arrange: spy to throw on PostTagsModel.create
       const spy = vi.spyOn(Core.PostTagsModel, 'create').mockRejectedValueOnce(new Error('Simulated failure'));
@@ -318,7 +231,6 @@
       }
     });
 
-<<<<<<< HEAD
     it('should log an error on failure with minimal context', async () => {
       const loggerSpy = vi.spyOn(Logger, 'error');
 
@@ -439,10 +351,6 @@
         postId,
         deleterId: testData.authorPubky,
       });
-=======
-    it('should commit all writes across tables on success', async () => {
-      await Core.LocalPostService.create(createSaveParams('Atomic success'));
->>>>>>> 034ff1fd
 
       const [details, counts, relationships, tags] = await Promise.all([
         getSavedPost(postId),
@@ -489,7 +397,6 @@
       await setupExistingPost(parentPostId, 'Parent post');
       await Core.PostCountsModel.update(parentPostId, { replies: 1 });
 
-<<<<<<< HEAD
       // Setup reply
       await setupExistingPost(replyId, 'Reply post', parentUri);
       await setupUserCounts(testData.authorPubky);
@@ -501,14 +408,6 @@
         postId: replyId,
         deleterId: testData.authorPubky,
       });
-=======
-      // Act: save reply
-      const saveParams: TLocalSavePostParams = {
-        ...createSaveParams('Reply here', testData.fullPostId1),
-        parentUri,
-      };
-      await Core.LocalPostService.create(saveParams);
->>>>>>> 034ff1fd
 
       const parentCounts = await getSavedCounts(parentPostId);
       expect(parentCounts!.replies).toBe(0);
@@ -528,14 +427,9 @@
       await setupExistingPost(originalPostId, 'Original post');
       await Core.PostCountsModel.update(originalPostId, { reposts: 1 });
 
-<<<<<<< HEAD
       // Setup repost
       await setupExistingPost(repostId, '');
       await Core.PostRelationshipsModel.update(repostId, { reposted: originalUri });
-=======
-      const params = createSaveParams('Will fail');
-      await expect(Core.LocalPostService.create(params)).rejects.toThrow('Failed to save post');
->>>>>>> 034ff1fd
 
       // Delete repost
       await Core.Local.Post.delete({
