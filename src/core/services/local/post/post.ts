--- conflicted
+++ resolved
@@ -140,36 +140,22 @@
         Core.PostTagsModel.table.add({ id: postId, tags: [] }),
       ]);
 
-<<<<<<< HEAD
       // If this is a reply, update parent's reply count
       if (parentUri) {
         const parentPostId = parentUri.split('/posts/')[1];
         const fullParentId = `${parentUri.split('/')[2]}:${parentPostId}`;
         const parentCounts = await Core.PostCountsModel.table.get(fullParentId);
         if (parentCounts) {
-          await Core.PostCountsModel.insert({
+          await Core.PostCountsModel.upsert({
             ...parentCounts,
             replies: parentCounts.replies + 1,
           });
         }
-=======
-      const parentCounts = await Core.PostCountsModel.table.get(parentPostId);
-      if (parentCounts) {
-        await Core.PostCountsModel.upsert({
-          ...parentCounts,
-          replies: parentCounts.replies + 1,
-        });
->>>>>>> eb886f47
       }
 
       Logger.debug('Post saved successfully', { postId, kind, parentUri });
     } catch (error) {
-<<<<<<< HEAD
       throw createDatabaseError(DatabaseErrorType.SAVE_FAILED, 'Failed to save post', 500, {
-=======
-      Logger.error('Failed to add reply', { error, parentPostId, replyDetails });
-      throw createDatabaseError(DatabaseErrorType.CREATE_FAILED, 'Failed to create reply', 500, {
->>>>>>> eb886f47
         error,
         postId,
         content,
