import * as Core from '@/core';

/**
 * Nexus Post Stream Service
 *
 * Handles fetching post stream data from Nexus API.
 */
export class NexusPostStreamService {
  /**
   * Fetches post stream data from Nexus API
   *
   * @param params - Parameters for fetching post stream data
   * @returns Post stream data
   */
<<<<<<< HEAD
  static async fetch({ params, invokeEndpoint, extraParams }: Core.TPostStreamFetchParams): Promise<Core.NexusPost[]> {
    // TEMPORARY: Mock data for bookmarks testing
    if (invokeEndpoint === Core.StreamSource.BOOKMARKS) {
      return await this.generateMockBookmarks(params);
    }

=======
  static async fetch({
    params,
    invokeEndpoint,
    extraParams,
  }: Core.TPostStreamFetchParams): Promise<Core.NexusPostsKeyStream | undefined> {
>>>>>>> 35a35878
    let nexusEndpoint: string;
    switch (invokeEndpoint) {
      case Core.StreamSource.ALL:
        nexusEndpoint = Core.postStreamApi.all(params);
        break;
      case Core.StreamSource.FOLLOWING:
      case Core.StreamSource.FRIENDS:
      case Core.StreamSource.BOOKMARKS:
        // TODO: from now, always is going to be
        if (!params.viewer_id) {
          throw new Error('Viewer ID is required for friends stream');
        }
        nexusEndpoint = Core.postStreamApi[invokeEndpoint]({ ...params, observer_id: params.viewer_id });
        break;
      case Core.StreamSource.REPLIES:
        nexusEndpoint = Core.postStreamApi[invokeEndpoint]({
          ...params,
          ...extraParams,
        } as Core.TStreamPostRepliesParams);
        break;
      case Core.StreamSource.AUTHOR:
      case Core.StreamSource.AUTHOR_REPLIES:
        nexusEndpoint = Core.postStreamApi[invokeEndpoint]({ ...params, ...extraParams } as Core.TStreamAuthorParams);
        break;
      default:
        throw new Error(`Invalid stream type: ${invokeEndpoint}`);
    }
    return await Core.queryNexus<Core.NexusPostsKeyStream>(nexusEndpoint);
  }

  // TEMPORARY: Mock bookmark data generator for testing
  private static async generateMockBookmarks(params: Core.TStreamBase): Promise<Core.NexusPost[]> {
    const limit = params.limit || 10;
    const totalMockPosts = 45; // Enough for multiple pages
    const baseTimestamp = Date.now();

    // Ensure mock users exist in the database (only create once)
    await this.ensureMockUsersExist();

    // For timeline streams, use 'start' (timestamp) for pagination
    // If start is provided, get posts older than that timestamp
    const startTimestamp = params.start || baseTimestamp;

    const posts: Core.NexusPost[] = [];
    let count = 0;

    // Generate posts from most recent to oldest
    for (let i = 0; i < totalMockPosts && count < limit; i++) {
      const postTimestamp = baseTimestamp - i * 60000; // 1 minute apart

      // Skip posts that are newer than or equal to the start timestamp
      if (postTimestamp >= startTimestamp) {
        continue;
      }

      const postId = `mock-post-${i}`;
      const authorId = `did:key:mock-author-${i % 5}` as Core.Pubky; // 5 different authors

      posts.push({
        details: {
          id: postId,
          content: `This is mock bookmarked post #${i + 1}. Lorem ipsum dolor sit amet, consectetur adipiscing elit. This post has enough content to look realistic in the UI.`,
          indexed_at: postTimestamp,
          author: authorId,
          kind: 'Short',
          uri: `pubky://${authorId}/pub/pubky.app/posts/${postId}`,
          attachments: i % 3 === 0 ? ['https://picsum.photos/400/300?random=' + i] : null,
        },
        counts: {
          tags: Math.floor(Math.random() * 10),
          unique_tags: Math.floor(Math.random() * 5),
          replies: Math.floor(Math.random() * 20),
          reposts: Math.floor(Math.random() * 15),
        },
        tags: [],
        relationships: {
          replied: null,
          reposted: null,
          mentioned: [],
        },
        bookmark: {
          created_at: postTimestamp,
          updated_at: postTimestamp,
        },
      });

      count++;
    }

    // IMPORTANT: Persist the mock posts to IndexedDB immediately
    // This ensures they're available when the UI tries to render them
    if (posts.length > 0) {
      await Core.LocalStreamPostsService.persistPosts(posts);
    }

    return posts;
  }

  // TEMPORARY: Ensure mock users exist in the database
  private static async ensureMockUsersExist(): Promise<void> {
    // Check if mock users already exist
    const firstMockUserId = 'did:key:mock-author-0' as Core.Pubky;
    const existingUser = await Core.UserDetailsModel.findById(firstMockUserId);

    if (existingUser) {
      return; // Mock users already exist
    }

    // Create 5 mock users
    const mockUsers: Core.NexusUser[] = [];
    for (let i = 0; i < 5; i++) {
      const userId = `did:key:mock-author-${i}` as Core.Pubky;
      mockUsers.push({
        details: {
          id: userId,
          name: `Mock User ${i + 1}`,
          bio: `This is a mock user account #${i + 1} for testing bookmarks.`,
          image: `https://i.pravatar.cc/150?u=mock-${i}`,
          links: null,
          status: null,
          indexed_at: Date.now(),
        },
        counts: {
          tagged: 0,
          tags: 0,
          unique_tags: 0,
          posts: Math.floor(Math.random() * 50),
          replies: Math.floor(Math.random() * 100),
          following: Math.floor(Math.random() * 200),
          followers: Math.floor(Math.random() * 150),
          friends: Math.floor(Math.random() * 50),
          bookmarks: 0,
        },
        tags: [],
        relationship: {
          following: false,
          followed_by: false,
          muted: false,
        },
      });
    }

    // Persist mock users to IndexedDB
    await Core.LocalStreamUsersService.persistUsers(mockUsers);
  }
}<|MERGE_RESOLUTION|>--- conflicted
+++ resolved
@@ -12,20 +12,17 @@
    * @param params - Parameters for fetching post stream data
    * @returns Post stream data
    */
-<<<<<<< HEAD
-  static async fetch({ params, invokeEndpoint, extraParams }: Core.TPostStreamFetchParams): Promise<Core.NexusPost[]> {
+  static async fetch({
+    params,
+    invokeEndpoint,
+    extraParams,
+  }: Core.TPostStreamFetchParams): Promise<Core.NexusPostsKeyStream | undefined> {
     // TEMPORARY: Mock data for bookmarks testing
     if (invokeEndpoint === Core.StreamSource.BOOKMARKS) {
       return await this.generateMockBookmarks(params);
     }
 
-=======
-  static async fetch({
-    params,
-    invokeEndpoint,
-    extraParams,
-  }: Core.TPostStreamFetchParams): Promise<Core.NexusPostsKeyStream | undefined> {
->>>>>>> 35a35878
+
     let nexusEndpoint: string;
     switch (invokeEndpoint) {
       case Core.StreamSource.ALL:
@@ -57,7 +54,7 @@
   }
 
   // TEMPORARY: Mock bookmark data generator for testing
-  private static async generateMockBookmarks(params: Core.TStreamBase): Promise<Core.NexusPost[]> {
+  private static async generateMockBookmarks(params: Core.TStreamBase): Promise<Core.NexusPostsKeyStream> {
     const limit = params.limit || 10;
     const totalMockPosts = 45; // Enough for multiple pages
     const baseTimestamp = Date.now();
@@ -121,7 +118,11 @@
       await Core.LocalStreamPostsService.persistPosts(posts);
     }
 
-    return posts;
+    // Return in the format expected by master: NexusPostsKeyStream
+    return {
+      post_keys: posts.map((post) => post.details.id),
+      last_post_score: posts.length > 0 ? posts[posts.length - 1].details.indexed_at : baseTimestamp,
+    };
   }
 
   // TEMPORARY: Ensure mock users exist in the database
