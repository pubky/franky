import * as Core from '@/core';

<<<<<<< HEAD
export function createPostStreamParams(
  streamId: Core.PostStreamTypes,
=======
export function createNexusParams(
  streamId: Core.PostStreamId,
>>>>>>> e790588f
  streamTail: number,
  limit: number,
  viewerId?: Core.Pubky,
): Core.TPostStreamFetchParams {
  // TODO: TBD how to add tags to the streamsId in indexdb.
  // From now, idea is to add with ',' character. Pubky-app-specs is going to restrict a tag with that character, ongoing implementation.
  const [sorting, invokeEndpoint, content] = breakDownStreamId(streamId);

  const params: Core.TStreamBase = {};
  params.viewer_id = viewerId;
  params.sorting = parseSorting(sorting);
  if (content && invokeEndpoint !== Core.StreamSource.REPLIES) {
    params.kind = parseContent(content);
  }
  const extraParams = handleNotCommonStreamParams(sorting, content);
  params.limit = limit;
  setStreamPagination(params, streamTail);
  return { params, invokeEndpoint, extraParams };
}

function handleNotCommonStreamParams(authorId: string, postId: string | undefined) {
  const extraParams: Record<string, string> = {};
  extraParams.author_id = authorId;

  if (postId) {
    extraParams.post_id = postId;
  }
  return extraParams;
}

function setStreamPagination(params: Core.TStreamBase, streamTail: number) {
  if (params.sorting === Core.StreamSorting.ENGAGEMENT) {
    params.skip = streamTail; // post amount of the stream, page number * limit
  } else {
    // Only set start if streamTail is not 0 (0 means initial load - fetch most recent)
    if (streamTail > 0) {
      params.start = streamTail; // timestamp of the last post
    }
    // If streamTail is 0, don't set start - this will fetch the most recent posts
  }
}

// TODO: Still edge cases to cover
// - Replies stream do not handle now the sorting and kind
// - Author replies and author streams do not handle now the kind

/**
 * Breaks down a stream ID into its components (sorting, endpoint, kind).
 * NOTE: There are some special streams that does not follow timline pattern as post_replies, author_replies and author.
 *
 * @param streamId - The stream ID to break down
 * @returns A tuple of [sorting, invokeEndpoint, kind]
 */
function breakDownStreamId(streamId: Core.PostStreamId): [string, string, string | undefined] {
  const [sorting, invokeEndpoint, kind] = streamId.split(':');
  if (kind) {
    if (sorting === Core.StreamSource.REPLIES) {
      // [pubky, post_replies, postId]
      return [invokeEndpoint, sorting, kind];
    }
    // Applies to timeline pattern
    return [sorting, invokeEndpoint, kind];
  }
  // That case covers Core.StreamSource.AUTHOR_REPLIES and Core.StreamSource.AUTHOR
  // i.e. [pubky, author_replies | author, undefined]
  return [invokeEndpoint, sorting, undefined];
}

function parseSorting(sorting: string): Core.StreamSorting | undefined {
  const sortingMap: Record<string, Core.StreamSorting> = {
    timeline: Core.StreamSorting.TIMELINE,
    total_engagement: Core.StreamSorting.ENGAGEMENT,
  };
  return sortingMap[sorting];
}

function parseContent(content: string): Core.StreamKind | undefined {
  // When content is 'all', return undefined (no kind filter)
  if (content === 'all') {
    return undefined;
  }

  const contentMap: Record<string, Core.StreamKind> = {
    short: Core.StreamKind.SHORT,
    long: Core.StreamKind.LONG,
    image: Core.StreamKind.IMAGE,
    video: Core.StreamKind.VIDEO,
    link: Core.StreamKind.LINK,
    file: Core.StreamKind.FILE,
  };
  return contentMap[content];
}

// function isReplyStream(source: string): boolean {
//   return source === Core.StreamSource.REPLIES || source === Core.StreamSource.AUTHOR_REPLIES;
// }<|MERGE_RESOLUTION|>--- conflicted
+++ resolved
@@ -1,12 +1,7 @@
 import * as Core from '@/core';
 
-<<<<<<< HEAD
 export function createPostStreamParams(
-  streamId: Core.PostStreamTypes,
-=======
-export function createNexusParams(
   streamId: Core.PostStreamId,
->>>>>>> e790588f
   streamTail: number,
   limit: number,
   viewerId?: Core.Pubky,
