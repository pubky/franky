/* eslint-disable @typescript-eslint/no-explicit-any */
import { describe, it, expect, vi, beforeEach, afterEach } from 'vitest';
import * as Core from '@/core';
import { APP_ROUTES, AUTH_ROUTES, ONBOARDING_ROUTES, PROFILE_ROUTES } from '@/app';
import type { PollingServiceConfig } from '@/core/coordinators/base/coordinators.types';

// =============================================================================
// Test Helpers
// =============================================================================

/**
 * Type helper for coordinator config that includes base polling config properties
 * This is needed because TypeScript doesn't always recognize inherited properties
 * from PollingServiceConfig in NotificationCoordinatorConfig
 */
type CoordinatorConfigWithBase = Core.NotificationCoordinatorConfig & PollingServiceConfig;

/**
 * Sets up an authenticated user with polling spy
 * Reduces boilerplate for most tests
 */
function setupAuthenticatedTest(userId = 'user123') {
  const spy = vi
    .spyOn(Core.NotificationController, 'fetchNotifications')
    .mockResolvedValue(undefined as unknown as never);
  // Use init() to set up authenticated state with hasProfile: true (required for polling)
  Core.useAuthStore.getState().init({
    session: {} as any,
    currentUserPubky: userId as unknown as Core.Pubky,
    hasProfile: true,
  });
  const coordinator = Core.NotificationCoordinator.getInstance();
  return { spy, coordinator };
}

/**
 * Flushes pending async promises
 * Useful for pollOnStart tests
 */
async function flushPromises() {
  await Promise.resolve();
  await Promise.resolve();
}

// =============================================================================
// Tests
// =============================================================================

describe('NotificationCoordinator', () => {
  beforeEach(() => {
    vi.useFakeTimers();
    // Reset coordinator singleton and auth store before each test
    Core.NotificationCoordinator.resetInstance();
    Core.useAuthStore.getState().reset();
  });

  describe('Singleton Behavior', () => {
    it('returns the same instance on multiple getInstance() calls', () => {
      const instance1 = Core.NotificationCoordinator.getInstance();
      const instance2 = Core.NotificationCoordinator.getInstance();
      const instance3 = Core.NotificationCoordinator.getInstance();

      // All should be the exact same object reference
      expect(instance1).toBe(instance2);
      expect(instance2).toBe(instance3);
      expect(instance1).toBe(instance3);
    });

    it('shares state across all getInstance() references', async () => {
      const spy = vi
        .spyOn(Core.NotificationController, 'fetchNotifications')
        .mockResolvedValue(undefined as unknown as never);

      // Use init() to set up authenticated state with hasProfile: true
      Core.useAuthStore.getState().init({
        session: {} as any,
        currentUserPubky: 'user123' as unknown as Core.Pubky,
        hasProfile: true,
      });

      const coord1 = Core.NotificationCoordinator.getInstance();
      const coord2 = Core.NotificationCoordinator.getInstance();

      // Configure and start through first reference
      coord1.configure({ pollOnStart: false, intervalMs: 1_000 } as Partial<CoordinatorConfigWithBase>);
      coord1.start();

      vi.advanceTimersByTime(2_000);
      expect(spy).toHaveBeenCalledTimes(2);

      // Stop through second reference
      coord2.stop();

      // Both should reflect the same state (stopped)
      // If they were different instances, coord1 would still be running
      vi.advanceTimersByTime(5_000);
      expect(spy).toHaveBeenCalledTimes(2); // No additional calls
    });

    it('creates a new instance after resetInstance()', () => {
      const instance1 = Core.NotificationCoordinator.getInstance();

      Core.NotificationCoordinator.resetInstance();

      const instance2 = Core.NotificationCoordinator.getInstance();

      // After reset, we should get a DIFFERENT instance
      expect(instance1).not.toBe(instance2);
    });

    it('new instance after reset has fresh state', async () => {
      const spy = vi
        .spyOn(Core.NotificationController, 'fetchNotifications')
        .mockResolvedValue(undefined as unknown as never);

      // Use init() to set up authenticated state with hasProfile: true
      Core.useAuthStore.getState().init({
        session: {} as any,
        currentUserPubky: 'user123' as unknown as Core.Pubky,
        hasProfile: true,
      });

      const coord1 = Core.NotificationCoordinator.getInstance();
      coord1.configure({ pollOnStart: false, intervalMs: 1_000 } as Partial<CoordinatorConfigWithBase>);
      coord1.start();

      vi.advanceTimersByTime(1_000);
      expect(spy).toHaveBeenCalledTimes(1);

      // Reset creates new instance with fresh state
      Core.NotificationCoordinator.resetInstance();

      // New instance should not be polling (start() was not called)
      vi.advanceTimersByTime(5_000);
      expect(spy).toHaveBeenCalledTimes(1); // No additional calls from coord2
    });
  });

  describe('Race Conditions', () => {
    it('handles multiple rapid start() calls gracefully', () => {
      const { spy, coordinator } = setupAuthenticatedTest();
      coordinator.configure({ pollOnStart: false, intervalMs: 1_000 } as Partial<CoordinatorConfigWithBase>);

      // Rapidly call start multiple times
      coordinator.start();
      coordinator.start();
      coordinator.start();
      coordinator.start();

      // Should only have one interval running, not four
      vi.advanceTimersByTime(1_000);
      expect(spy).toHaveBeenCalledTimes(1); // Only one poll

      vi.advanceTimersByTime(1_000);
      expect(spy).toHaveBeenCalledTimes(2); // Only one more poll, not 4x
    });

    it('handles multiple rapid stop() calls gracefully', () => {
      const { spy, coordinator } = setupAuthenticatedTest();
      coordinator.configure({ pollOnStart: false, intervalMs: 1_000 } as Partial<CoordinatorConfigWithBase>);
      coordinator.start();

      vi.advanceTimersByTime(1_000);
      expect(spy).toHaveBeenCalledTimes(1);

      // Rapidly call stop multiple times
      coordinator.stop();
      coordinator.stop();
      coordinator.stop();

      // Should not throw or cause issues
      vi.advanceTimersByTime(5_000);
      expect(spy).toHaveBeenCalledTimes(1); // No additional polls
    });

    it('handles interleaved start/stop calls gracefully', () => {
      const { spy, coordinator } = setupAuthenticatedTest();
      coordinator.configure({ pollOnStart: false, intervalMs: 1_000 } as Partial<CoordinatorConfigWithBase>);

      // Rapid start/stop/start pattern
      coordinator.start();
      coordinator.stop();
      coordinator.start();
      coordinator.stop();
      coordinator.start();

      // Last call was start(), so should be polling
      vi.advanceTimersByTime(1_000);
      expect(spy).toHaveBeenCalledTimes(1);

      // Stop it
      coordinator.stop();
      vi.advanceTimersByTime(5_000);
      expect(spy).toHaveBeenCalledTimes(1); // No more polls
    });

    it('handles multiple rapid configure() calls gracefully', () => {
      const spy = vi
        .spyOn(Core.NotificationController, 'fetchNotifications')
        .mockResolvedValue(undefined as unknown as never);

      // Use init() to set up authenticated state with hasProfile: true
      Core.useAuthStore.getState().init({
        session: {} as any,
        currentUserPubky: 'user123' as unknown as Core.Pubky,
        hasProfile: true,
      });

      const coordinator = Core.NotificationCoordinator.getInstance();

      // Rapidly change configuration multiple times
      coordinator.configure({ intervalMs: 1_000 });
      coordinator.configure({ intervalMs: 2_000 });
      coordinator.configure({ intervalMs: 500 });
      coordinator.configure({ intervalMs: 3_000 });
      coordinator.configure({ intervalMs: 1_000 });

      // Last config should win (1_000ms interval)
      coordinator.start();

      vi.advanceTimersByTime(1_000);
      expect(spy).toHaveBeenCalledTimes(1);

      vi.advanceTimersByTime(1_000);
      expect(spy).toHaveBeenCalledTimes(2);
    });

    it('handles configure() during active polling without creating duplicate timers', () => {
      const spy = vi
        .spyOn(Core.NotificationController, 'fetchNotifications')
        .mockResolvedValue(undefined as unknown as never);

      // Use init() to set up authenticated state with hasProfile: true
      Core.useAuthStore.getState().init({
        session: {} as any,
        currentUserPubky: 'user123' as unknown as Core.Pubky,
        hasProfile: true,
      });

      const coordinator = Core.NotificationCoordinator.getInstance();
      coordinator.configure({ pollOnStart: false, intervalMs: 1_000 } as Partial<CoordinatorConfigWithBase>);
      coordinator.start();

      // Poll once
      vi.advanceTimersByTime(1_000);
      expect(spy).toHaveBeenCalledTimes(1);

      // Change interval mid-polling (should restart with new interval)
      coordinator.configure({ intervalMs: 2_000 });

      // Old 1s timer should be cleared, new 2s timer should be active
      vi.advanceTimersByTime(1_000);
      expect(spy).toHaveBeenCalledTimes(1); // No poll at 1s mark

      vi.advanceTimersByTime(1_000); // Total 2s
      expect(spy).toHaveBeenCalledTimes(2); // Poll at 2s mark

      // Continue at 2s interval
      vi.advanceTimersByTime(2_000);
      expect(spy).toHaveBeenCalledTimes(3);
    });

    it('handles start/configure/stop in rapid succession', () => {
      const spy = vi
        .spyOn(Core.NotificationController, 'fetchNotifications')
        .mockResolvedValue(undefined as unknown as never);

      // Use init() to set up authenticated state with hasProfile: true
      Core.useAuthStore.getState().init({
        session: {} as any,
        currentUserPubky: 'user123' as unknown as Core.Pubky,
        hasProfile: true,
      });

      const coordinator = Core.NotificationCoordinator.getInstance();

      // Rapid succession of different operations
      coordinator.configure({ pollOnStart: false, intervalMs: 1_000 } as Partial<CoordinatorConfigWithBase>);
      coordinator.start();
      coordinator.configure({ intervalMs: 500 });
      coordinator.stop();
      coordinator.configure({ intervalMs: 2_000 });
      coordinator.start();

      // Should be stopped, then started with 2s interval
      vi.advanceTimersByTime(2_000);
      expect(spy).toHaveBeenCalledTimes(1);

      vi.advanceTimersByTime(2_000);
      expect(spy).toHaveBeenCalledTimes(2);
    });
  });

  describe('Memory Leaks & Cleanup', () => {
    it('stops polling after destroy() is called', () => {
      const spy = vi
        .spyOn(Core.NotificationController, 'fetchNotifications')
        .mockResolvedValue(undefined as unknown as never);

      // Use init() to set up authenticated state with hasProfile: true
      Core.useAuthStore.getState().init({
        session: {} as any,
        currentUserPubky: 'user123' as unknown as Core.Pubky,
        hasProfile: true,
      });

      const coordinator = Core.NotificationCoordinator.getInstance();
      coordinator.configure({ pollOnStart: false, intervalMs: 1_000 } as Partial<CoordinatorConfigWithBase>);
      coordinator.start();

      vi.advanceTimersByTime(2_000);
      expect(spy).toHaveBeenCalledTimes(2);

      // Destroy the coordinator
      coordinator.destroy();

      // Should not poll anymore
      vi.advanceTimersByTime(10_000);
      expect(spy).toHaveBeenCalledTimes(2); // No additional calls
    });

    it('removes visibility change listener on destroy()', () => {
      const addEventListenerSpy = vi.spyOn(document, 'addEventListener');
      const removeEventListenerSpy = vi.spyOn(document, 'removeEventListener');

      const coordinator = Core.NotificationCoordinator.getInstance();
      coordinator.configure({ respectPageVisibility: true } as Partial<CoordinatorConfigWithBase>);

      // Should have added visibility listener during construction
      expect(addEventListenerSpy).toHaveBeenCalledWith('visibilitychange', expect.any(Function));

      const visibilityHandler = addEventListenerSpy.mock.calls.find((call) => call[0] === 'visibilitychange')?.[1];

      coordinator.destroy();

      // Should remove the listener
      expect(removeEventListenerSpy).toHaveBeenCalledWith('visibilitychange', visibilityHandler);

      addEventListenerSpy.mockRestore();
      removeEventListenerSpy.mockRestore();
    });

    it('does not respond to auth changes after destroy()', () => {
      const spy = vi
        .spyOn(Core.NotificationController, 'fetchNotifications')
        .mockResolvedValue(undefined as unknown as never);

      // Use init() to set up authenticated state with hasProfile: true
      Core.useAuthStore.getState().init({
        session: {} as any,
        currentUserPubky: 'user123' as unknown as Core.Pubky,
        hasProfile: true,
      });

      const coordinator = Core.NotificationCoordinator.getInstance();
      coordinator.configure({ pollOnStart: false, intervalMs: 1_000 } as Partial<CoordinatorConfigWithBase>);
      coordinator.start();

      vi.advanceTimersByTime(1_000);
      expect(spy).toHaveBeenCalledTimes(1);

      // Destroy the coordinator
      coordinator.destroy();

      // Change auth state (should not trigger polling) - clear session
      Core.useAuthStore.getState().init({
        session: null,
        currentUserPubky: null,
        hasProfile: false,
      });

      vi.advanceTimersByTime(10_000);
      expect(spy).toHaveBeenCalledTimes(1); // No additional calls
    });

    it('does not respond to visibility changes after destroy()', () => {
      const spy = vi
        .spyOn(Core.NotificationController, 'fetchNotifications')
        .mockResolvedValue(undefined as unknown as never);

      // Use init() to set up authenticated state with hasProfile: true
      Core.useAuthStore.getState().init({
        session: {} as any,
        currentUserPubky: 'user123' as unknown as Core.Pubky,
        hasProfile: true,
      });

      const coordinator = Core.NotificationCoordinator.getInstance();
      coordinator.configure({
        pollOnStart: false,
        intervalMs: 1_000,
        respectPageVisibility: true,
      } as Partial<CoordinatorConfigWithBase>);
      coordinator.start();

      vi.advanceTimersByTime(1_000);
      expect(spy).toHaveBeenCalledTimes(1);

      // Destroy the coordinator
      coordinator.destroy();

      // Change visibility (should not trigger polling)
      Object.defineProperty(document, 'visibilityState', {
        configurable: true,
        get: () => 'hidden',
      });
      document.dispatchEvent(new Event('visibilitychange'));

      Object.defineProperty(document, 'visibilityState', {
        configurable: true,
        get: () => 'visible',
      });
      document.dispatchEvent(new Event('visibilitychange'));

      vi.advanceTimersByTime(10_000);
      expect(spy).toHaveBeenCalledTimes(1); // No additional calls
    });

    it('can be safely destroyed multiple times', () => {
      const coordinator = Core.NotificationCoordinator.getInstance();
      coordinator.configure({ pollOnStart: false, intervalMs: 1_000 } as Partial<CoordinatorConfigWithBase>);
      coordinator.start();

      // Multiple destroy calls should not throw
      expect(() => {
        coordinator.destroy();
        coordinator.destroy();
        coordinator.destroy();
      }).not.toThrow();
    });

    it('resetInstance() properly cleans up before creating new instance', () => {
      const spy = vi
        .spyOn(Core.NotificationController, 'fetchNotifications')
        .mockResolvedValue(undefined as unknown as never);

      // Use init() to set up authenticated state with hasProfile: true
      Core.useAuthStore.getState().init({
        session: {} as any,
        currentUserPubky: 'user123' as unknown as Core.Pubky,
        hasProfile: true,
      });

      const coord1 = Core.NotificationCoordinator.getInstance();
      coord1.configure({ pollOnStart: false, intervalMs: 1_000 } as Partial<CoordinatorConfigWithBase>);
      coord1.start();

      vi.advanceTimersByTime(1_000);
      expect(spy).toHaveBeenCalledTimes(1);

      // Reset (should call destroy internally)
      Core.NotificationCoordinator.resetInstance();

      // Old instance should not poll anymore
      vi.advanceTimersByTime(10_000);
      expect(spy).toHaveBeenCalledTimes(1);

      // New instance should be clean
      const coord2 = Core.NotificationCoordinator.getInstance();
      expect(coord2).not.toBe(coord1);
    });
  });

  describe('UserId Edge Cases', () => {
    it('does not poll when userId is null', async () => {
      const spy = vi
        .spyOn(Core.NotificationController, 'fetchNotifications')
        .mockResolvedValue(undefined as unknown as never);

      // Don't set userId (will be null) - just set session without pubky
      Core.useAuthStore.getState().init({
        session: {} as any,
        currentUserPubky: null,
        hasProfile: false,
      });

      const coordinator = Core.NotificationCoordinator.getInstance();
      coordinator.configure({ pollOnStart: true, intervalMs: 1_000 } as Partial<CoordinatorConfigWithBase>);
      coordinator.setRoute(APP_ROUTES.HOME);
      coordinator.start();

      // Allow microtasks to flush
      await Promise.resolve();
      await Promise.resolve();

      // Should NOT poll without userId
      expect(spy).not.toHaveBeenCalled();

      // Advance time - still should not poll
      vi.advanceTimersByTime(5_000);
      expect(spy).not.toHaveBeenCalled();
    });

    it('does not poll when userId is undefined', async () => {
      const spy = vi
        .spyOn(Core.NotificationController, 'fetchNotifications')
        .mockResolvedValue(undefined as unknown as never);

      // Use init() to set up state with undefined pubky (should not poll)
      Core.useAuthStore.getState().init({
        session: {} as any,
        currentUserPubky: undefined as unknown as Core.Pubky,
        hasProfile: true,
      });

      const coordinator = Core.NotificationCoordinator.getInstance();
      coordinator.configure({ pollOnStart: true, intervalMs: 1_000 } as Partial<CoordinatorConfigWithBase>);
      coordinator.setRoute(APP_ROUTES.HOME);
      coordinator.start();

      // Allow microtasks to flush
      await Promise.resolve();
      await Promise.resolve();

      // Should NOT poll without userId
      expect(spy).not.toHaveBeenCalled();
    });

    it('does not poll when userId is empty string', async () => {
      const spy = vi
        .spyOn(Core.NotificationController, 'fetchNotifications')
        .mockResolvedValue(undefined as unknown as never);

      // Use init() to set up state with empty string pubky (should not poll)
      Core.useAuthStore.getState().init({
        session: {} as any,
        currentUserPubky: '' as unknown as Core.Pubky,
        hasProfile: true,
      });

      const coordinator = Core.NotificationCoordinator.getInstance();
      coordinator.configure({ pollOnStart: true, intervalMs: 1_000 } as Partial<CoordinatorConfigWithBase>);
      coordinator.setRoute(APP_ROUTES.HOME);
      coordinator.start();

      // Allow microtasks to flush
      await Promise.resolve();
      await Promise.resolve();

      // Should NOT poll with empty string userId
      expect(spy).not.toHaveBeenCalled();
    });

    it('stops polling when userId becomes null mid-session', async () => {
      const spy = vi
        .spyOn(Core.NotificationController, 'fetchNotifications')
        .mockResolvedValue(undefined as unknown as never);

      // Use init() to set up authenticated state with hasProfile: true
      Core.useAuthStore.getState().init({
        session: {} as any,
        currentUserPubky: 'user123' as unknown as Core.Pubky,
        hasProfile: true,
      });

      const coordinator = Core.NotificationCoordinator.getInstance();
      coordinator.configure({ pollOnStart: false, intervalMs: 1_000 } as Partial<CoordinatorConfigWithBase>);
      coordinator.setRoute(APP_ROUTES.HOME);
      coordinator.start();

      vi.advanceTimersByTime(1_000);
      expect(spy).toHaveBeenCalledTimes(1);
      expect(spy).toHaveBeenCalledWith({ userId: 'user123' });

      // Clear userId mid-session - polling should stop
      Core.useAuthStore.getState().init({
        session: {} as any,
        currentUserPubky: null,
        hasProfile: true,
      });

      vi.advanceTimersByTime(5_000);
      expect(spy).toHaveBeenCalledTimes(1); // No additional calls
    });

    it('resumes polling when userId is set after being null', async () => {
      const spy = vi
        .spyOn(Core.NotificationController, 'fetchNotifications')
        .mockResolvedValue(undefined as unknown as never);

      // Authentication is now derived from session, so we need to set session
      Core.useAuthStore.getState().setSession({} as any);
      // Start with null userId (should not poll)
      Core.useAuthStore.getState().init({
        session: {} as any,
        currentUserPubky: null,
        hasProfile: true,
      });

      const coordinator = Core.NotificationCoordinator.getInstance();
      coordinator.configure({ pollOnStart: false, intervalMs: 1_000 } as Partial<CoordinatorConfigWithBase>);
      coordinator.setRoute(APP_ROUTES.HOME);
      coordinator.start();

      // Should not poll
      vi.advanceTimersByTime(2_000);
      expect(spy).not.toHaveBeenCalled();

      // Set valid userId and trigger re-evaluation via route change
      Core.useAuthStore.getState().init({
        session: {} as any,
        currentUserPubky: 'user456' as unknown as Core.Pubky,
        hasProfile: true,
      });
      coordinator.setRoute(PROFILE_ROUTES.PROFILE); // Trigger route change to re-evaluate

      vi.advanceTimersByTime(1_000);
      expect(spy).toHaveBeenCalledTimes(1);
      expect(spy).toHaveBeenCalledWith({ userId: 'user456' });
    });

    it('handles userId changing between polls', async () => {
      const spy = vi
        .spyOn(Core.NotificationController, 'fetchNotifications')
        .mockResolvedValue(undefined as unknown as never);

      // Use init() to set up authenticated state with hasProfile: true
      Core.useAuthStore.getState().init({
        session: {} as any,
        currentUserPubky: 'user1' as unknown as Core.Pubky,
        hasProfile: true,
      });

      const coordinator = Core.NotificationCoordinator.getInstance();
      coordinator.configure({ pollOnStart: false, intervalMs: 1_000 } as Partial<CoordinatorConfigWithBase>);
      coordinator.setRoute(APP_ROUTES.HOME);
      coordinator.start();

      vi.advanceTimersByTime(1_000);
      expect(spy).toHaveBeenCalledWith({ userId: 'user1' });

      // Change userId - polling continues with new value
      Core.useAuthStore.getState().init({
        session: {} as any,
        currentUserPubky: 'user2' as unknown as Core.Pubky,
        hasProfile: true,
      });
      vi.advanceTimersByTime(1_000);
      expect(spy).toHaveBeenCalledWith({ userId: 'user2' });

      // Change again
      Core.useAuthStore.getState().init({
        session: {} as any,
        currentUserPubky: 'user3' as unknown as Core.Pubky,
        hasProfile: true,
      });
      vi.advanceTimersByTime(1_000);
      expect(spy).toHaveBeenCalledWith({ userId: 'user3' });

      expect(spy).toHaveBeenCalledTimes(3);
    });
  });

  describe('Dynamic Configuration', () => {
    it('respects disabledRoutes changes at runtime', async () => {
      const { spy, coordinator } = setupAuthenticatedTest();
      coordinator.configure({ pollOnStart: false, intervalMs: 1_000 } as Partial<CoordinatorConfigWithBase>);
      coordinator.setRoute('/admin');
      coordinator.start();

      // Should poll on /admin (not disabled by default)
      vi.advanceTimersByTime(1_000);
      expect(spy).toHaveBeenCalledTimes(1);

      // Add /admin to disabled routes
      coordinator.configure({ disabledRoutes: [/^\/admin/] });

      // Stop and restart to re-evaluate with new config
      coordinator.stop();
      coordinator.start();

      // Should not poll on now-disabled route
      vi.advanceTimersByTime(5_000);
      expect(spy).toHaveBeenCalledTimes(1); // No additional calls

      // Change to different route
      coordinator.setRoute(APP_ROUTES.HOME);

      // Should resume polling (home not disabled)
      vi.advanceTimersByTime(1_000);
      expect(spy).toHaveBeenCalledTimes(2);
    });

    it('allows disabling default routes via configure()', async () => {
      const { spy, coordinator } = setupAuthenticatedTest();
      coordinator.configure({
        pollOnStart: false,
        intervalMs: 1_000,
        disabledRoutes: [], // Clear all disabled routes
      } as Partial<CoordinatorConfigWithBase>);
      coordinator.setRoute(AUTH_ROUTES.SIGN_IN);
      coordinator.start();

      // Should poll on /sign-in now (disabled routes cleared)
      vi.advanceTimersByTime(1_000);
      expect(spy).toHaveBeenCalledTimes(1);
    });

    it('respects respectPageVisibility toggle at runtime', async () => {
      const { spy, coordinator } = setupAuthenticatedTest();

      // Start with visibility respect enabled
      coordinator.configure({
        pollOnStart: false,
        intervalMs: 1_000,
        respectPageVisibility: true,
      } as Partial<CoordinatorConfigWithBase>);

      // Set page to hidden and update coordinator's internal state
      // (We can't dispatch the event due to unbound method, so we manually update state)
      Object.defineProperty(document, 'visibilityState', {
        configurable: true,
        get: () => 'hidden',
      });
      // Manually update coordinator's internal state to match document visibility
      (coordinator as unknown as { state: { isPageVisible: boolean } }).state.isPageVisible = false;

      coordinator.start();
      await flushPromises();

      // Should not poll when hidden
      vi.advanceTimersByTime(2_000);
      expect(spy).not.toHaveBeenCalled();

      // Toggle to ignore page visibility
      coordinator.configure({ respectPageVisibility: false } as Partial<CoordinatorConfigWithBase>);

      // Trigger re-evaluation by changing route (this will check visibility through shouldPoll)
      coordinator.setRoute('/home');
      await flushPromises();

      // Should start polling (now ignoring visibility)
      vi.advanceTimersByTime(1_000);
      expect(spy).toHaveBeenCalledTimes(1);
    });

    it('toggles respectPageVisibility from false to true', async () => {
      const { spy, coordinator } = setupAuthenticatedTest();

      // Start with visibility respect disabled
      coordinator.configure({
        pollOnStart: false,
        intervalMs: 1_000,
        respectPageVisibility: false,
      } as Partial<CoordinatorConfigWithBase>);

      // Set page to hidden
      Object.defineProperty(document, 'visibilityState', {
        configurable: true,
        get: () => 'hidden',
      });
      // Manually update coordinator's internal state to match document visibility
      (coordinator as unknown as { state: { isPageVisible: boolean } }).state.isPageVisible = false;

      coordinator.start();
      await flushPromises();

      // Should poll despite being hidden (respectPageVisibility: false)
      vi.advanceTimersByTime(1_000);
      expect(spy).toHaveBeenCalledTimes(1);

      // Toggle to respect page visibility
      coordinator.stop();
      coordinator.configure({ respectPageVisibility: true } as Partial<CoordinatorConfigWithBase>);
      coordinator.start();
      await flushPromises();

      // Should not poll because page is hidden and now we respect visibility
      // Trigger re-evaluation to check visibility through shouldPoll()
      coordinator.setRoute('/home');
      await flushPromises();
      vi.advanceTimersByTime(5_000);
      expect(spy).toHaveBeenCalledTimes(1); // No additional calls

      // Make visible again
      Object.defineProperty(document, 'visibilityState', {
        configurable: true,
        get: () => 'visible',
      });
      // Update coordinator's internal state to match
      (coordinator as unknown as { state: { isPageVisible: boolean } }).state.isPageVisible = true;
      // Trigger re-evaluation by changing route
      coordinator.setRoute('/feed');
      await flushPromises();

      // Should resume polling
      vi.advanceTimersByTime(1_000);
      expect(spy).toHaveBeenCalledTimes(2);
    });
  });

  describe('Route Edge Cases', () => {
    it('handles empty route string', async () => {
      const { spy, coordinator } = setupAuthenticatedTest();
      coordinator.configure({ pollOnStart: false, intervalMs: 1_000 } as Partial<CoordinatorConfigWithBase>);
      coordinator.setRoute('');
      coordinator.start();

      // Should poll normally with empty route (not disabled)
      vi.advanceTimersByTime(1_000);
      expect(spy).toHaveBeenCalledTimes(1);
    });

    it('handles route with query parameters', async () => {
      const { spy, coordinator } = setupAuthenticatedTest();
      coordinator.configure({ pollOnStart: false, intervalMs: 1_000 } as Partial<CoordinatorConfigWithBase>);
      coordinator.setRoute(PROFILE_ROUTES.PROFILE + '?tab=posts&sort=recent');
      coordinator.start();

      // Should poll normally
      vi.advanceTimersByTime(1_000);
      expect(spy).toHaveBeenCalledTimes(1);
    });

    it('handles route with special regex characters', async () => {
      const { spy, coordinator } = setupAuthenticatedTest();
      coordinator.configure({ pollOnStart: false, intervalMs: 1_000 } as Partial<CoordinatorConfigWithBase>);

      // Routes with special chars that need escaping in regex
      const specialRoutes = ['/user/$userId', '/post/[id]', '/search/(advanced)', '/settings.html', '/api/v1+v2'];

      for (const route of specialRoutes) {
        coordinator.setRoute(route);
        coordinator.start();

        vi.advanceTimersByTime(1_000);
        expect(spy).toHaveBeenCalled(); // Should not crash

        coordinator.stop();
        spy.mockClear();
      }
    });

    it('handles deeply nested routes', async () => {
      const { spy, coordinator } = setupAuthenticatedTest();
      coordinator.configure({ pollOnStart: false, intervalMs: 1_000 } as Partial<CoordinatorConfigWithBase>);
      coordinator.setRoute('/app/dashboard/analytics/reports/quarterly/2024/q1');
      coordinator.start();

      // Should poll normally
      vi.advanceTimersByTime(1_000);
      expect(spy).toHaveBeenCalledTimes(1);
    });
  });

  describe('Disabled Routes', () => {
    it('does not poll on /sign-in route', async () => {
      const { spy, coordinator } = setupAuthenticatedTest();
      coordinator.configure({ pollOnStart: true, intervalMs: 1_000 } as Partial<CoordinatorConfigWithBase>);
      coordinator.setRoute(AUTH_ROUTES.SIGN_IN);
      coordinator.start();

      await flushPromises();
      expect(spy).not.toHaveBeenCalled();

      vi.advanceTimersByTime(5_000);
      expect(spy).not.toHaveBeenCalled();
    });

    it('does not poll on /logout route', async () => {
      const { spy, coordinator } = setupAuthenticatedTest();
      coordinator.configure({ pollOnStart: true, intervalMs: 1_000 } as Partial<CoordinatorConfigWithBase>);
      coordinator.setRoute(AUTH_ROUTES.LOGOUT);
      coordinator.start();

      await flushPromises();
      expect(spy).not.toHaveBeenCalled();

      vi.advanceTimersByTime(5_000);
      expect(spy).not.toHaveBeenCalled();
    });

    it('does not poll on /onboarding base route', async () => {
      const { spy, coordinator } = setupAuthenticatedTest();
      coordinator.configure({ pollOnStart: true, intervalMs: 1_000 } as Partial<CoordinatorConfigWithBase>);
      coordinator.setRoute('/onboarding');
      coordinator.start();

      await flushPromises();
      expect(spy).not.toHaveBeenCalled();
    });

    it('does not poll on nested onboarding routes', async () => {
      const { spy, coordinator } = setupAuthenticatedTest();
      coordinator.configure({ pollOnStart: true, intervalMs: 1_000 } as Partial<CoordinatorConfigWithBase>);

<<<<<<< HEAD
      const onboardingRoutes = [
        '/onboarding/backup',
        '/onboarding/install',
        '/onboarding/profile',
        '/onboarding/pubky',
        '/onboarding/scan',
      ];
=======
      const onboardingRoutes = Object.values(ONBOARDING_ROUTES);
>>>>>>> 7bc89307

      for (const route of onboardingRoutes) {
        coordinator.setRoute(route);
        coordinator.start();

        await flushPromises();
        expect(spy).not.toHaveBeenCalled();

        coordinator.stop();
      }
    });

    it('resumes polling when moving from disabled to enabled route', async () => {
      const spy = vi
        .spyOn(Core.NotificationController, 'fetchNotifications')
        .mockResolvedValue(undefined as unknown as never);

      // Use init() to set up authenticated state with hasProfile: true
      Core.useAuthStore.getState().init({
        session: {} as any,
        currentUserPubky: 'user123' as unknown as Core.Pubky,
        hasProfile: true,
      });

      const coordinator = Core.NotificationCoordinator.getInstance();
      coordinator.configure({ pollOnStart: false, intervalMs: 1_000 } as Partial<CoordinatorConfigWithBase>);
      coordinator.setRoute(AUTH_ROUTES.SIGN_IN);
      coordinator.start();

      // Should not poll on disabled route
      vi.advanceTimersByTime(2_000);
      expect(spy).not.toHaveBeenCalled();

      // Move to enabled route
      coordinator.setRoute(APP_ROUTES.HOME);

      // Should resume polling
      vi.advanceTimersByTime(1_000);
      expect(spy).toHaveBeenCalledTimes(1);
    });

    it('stops polling when moving from enabled to disabled route', async () => {
      const spy = vi
        .spyOn(Core.NotificationController, 'fetchNotifications')
        .mockResolvedValue(undefined as unknown as never);

      // Use init() to set up authenticated state with hasProfile: true
      Core.useAuthStore.getState().init({
        session: {} as any,
        currentUserPubky: 'user123' as unknown as Core.Pubky,
        hasProfile: true,
      });

      const coordinator = Core.NotificationCoordinator.getInstance();
      coordinator.configure({ pollOnStart: false, intervalMs: 1_000 } as Partial<CoordinatorConfigWithBase>);
      coordinator.setRoute(APP_ROUTES.HOME);
      coordinator.start();

      // Should poll on enabled route
      vi.advanceTimersByTime(2_000);
      expect(spy).toHaveBeenCalledTimes(2);

      // Move to disabled route
      coordinator.setRoute(ONBOARDING_ROUTES.PROFILE);

      // Should stop polling
      vi.advanceTimersByTime(5_000);
      expect(spy).toHaveBeenCalledTimes(2); // No additional calls
    });
  });

  it('polls on interval when started (no pollOnStart)', () => {
    const spy = vi
      .spyOn(Core.NotificationController, 'fetchNotifications')
      .mockResolvedValue(undefined as unknown as never);

    // Use init() to set up authenticated state with hasProfile: true
    Core.useAuthStore.getState().init({
      session: {} as any,
      currentUserPubky: 'user123' as unknown as Core.Pubky,
      hasProfile: true,
    });

    const coordinator = Core.NotificationCoordinator.getInstance();
    coordinator.configure({ pollOnStart: false, intervalMs: 1_000 } as Partial<CoordinatorConfigWithBase>);
    coordinator.setRoute(APP_ROUTES.HOME);
    coordinator.start();

    expect(spy).not.toHaveBeenCalled();
    vi.advanceTimersByTime(999);
    expect(spy).not.toHaveBeenCalled();
    vi.advanceTimersByTime(1);
    expect(spy).toHaveBeenCalledTimes(1);
    vi.advanceTimersByTime(2_000);
    expect(spy).toHaveBeenCalledTimes(3);
  });

  it('restarts polling when interval changes via configure()', () => {
    const spy = vi
      .spyOn(Core.NotificationController, 'fetchNotifications')
      .mockResolvedValue(undefined as unknown as never);

    // Use init() to set up authenticated state with hasProfile: true
    Core.useAuthStore.getState().init({
      session: {} as any,
      currentUserPubky: 'user123' as unknown as Core.Pubky,
      hasProfile: true,
    });

    const coordinator = Core.NotificationCoordinator.getInstance();
    coordinator.configure({ pollOnStart: false, intervalMs: 1_000 } as Partial<CoordinatorConfigWithBase>);
    coordinator.setRoute(APP_ROUTES.HOME);
    coordinator.start();

    vi.advanceTimersByTime(2_000); // two ticks at 1s
    expect(spy).toHaveBeenCalledTimes(2);

    // Change to 500ms and ensure more frequent ticks
    coordinator.configure({ intervalMs: 500 });
    vi.advanceTimersByTime(2_000); // four ticks at 0.5s
    expect(spy).toHaveBeenCalledTimes(6);
  });

  it('respects page visibility: pauses when hidden, resumes when visible', async () => {
    const spy = vi
      .spyOn(Core.NotificationController, 'fetchNotifications')
      .mockResolvedValue(undefined as unknown as never);

    // Use init() to set up authenticated state with hasProfile: true
    Core.useAuthStore.getState().init({
      session: {} as any,
      currentUserPubky: 'user123' as unknown as Core.Pubky,
      hasProfile: true,
    });

    // Set page to hidden before starting
    Object.defineProperty(document, 'visibilityState', {
      configurable: true,
      get: () => 'hidden',
    });

    const coordinator = Core.NotificationCoordinator.getInstance();
    coordinator.configure({
      pollOnStart: true,
      intervalMs: 1_000,
      respectPageVisibility: true,
    } as Partial<CoordinatorConfigWithBase>);
    coordinator.setRoute(APP_ROUTES.HOME);
    // Manually update coordinator's internal state to match document visibility
    (coordinator as unknown as { state: { isPageVisible: boolean } }).state.isPageVisible = false;
    coordinator.start();

    // Wait for coordinator to be fully initialized
    await flushPromises();

    // No immediate poll because hidden
    await flushPromises();
    expect(spy).not.toHaveBeenCalled();

    // Make page visible and trigger visibility change event
    Object.defineProperty(document, 'visibilityState', {
      configurable: true,
      get: () => 'visible',
    });
    // Dispatch visibility change event to trigger coordinator's handler
    document.dispatchEvent(new Event('visibilitychange'));
    await flushPromises();

    // Should poll now that page is visible (pollOnStart: true means immediate poll when conditions are met)
    await flushPromises();
    expect(spy).toHaveBeenCalledTimes(1);

    vi.advanceTimersByTime(1_000);
    expect(spy).toHaveBeenCalledTimes(2);
  });

  it('ignores page visibility when respectPageVisibility is false', async () => {
    const spy = vi
      .spyOn(Core.NotificationController, 'fetchNotifications')
      .mockResolvedValue(undefined as unknown as never);

    // Use init() to set up authenticated state with hasProfile: true
    Core.useAuthStore.getState().init({
      session: {} as any,
      currentUserPubky: 'user123' as unknown as Core.Pubky,
      hasProfile: true,
    });

    // Make page hidden
    Object.defineProperty(document, 'visibilityState', {
      configurable: true,
      get: () => 'hidden',
    });
    document.dispatchEvent(new Event('visibilitychange'));

    const coordinator = Core.NotificationCoordinator.getInstance();
    coordinator.configure({
      pollOnStart: true,
      intervalMs: 1_000,
      respectPageVisibility: false,
    } as Partial<CoordinatorConfigWithBase>);
    coordinator.setRoute(APP_ROUTES.HOME);
    coordinator.start();

    // Should poll immediately despite being hidden
    await Promise.resolve();
    expect(spy).toHaveBeenCalledTimes(1);
  });

  it('stops when de-authenticated and resumes when authenticated again', async () => {
    const spy = vi
      .spyOn(Core.NotificationController, 'fetchNotifications')
      .mockResolvedValue(undefined as unknown as never);

    // Use init() to set up authenticated state with hasProfile: true
    Core.useAuthStore.getState().init({
      session: {} as any,
      currentUserPubky: 'user123' as unknown as Core.Pubky,
      hasProfile: true,
    });

    const coordinator = Core.NotificationCoordinator.getInstance();
    coordinator.configure({ pollOnStart: false, intervalMs: 1_000 } as Partial<CoordinatorConfigWithBase>);
    coordinator.setRoute(APP_ROUTES.HOME);
    coordinator.start();

    vi.advanceTimersByTime(2_000);
    expect(spy).toHaveBeenCalledTimes(2);

    // De-authenticate -> should stop (clear session)
    Core.useAuthStore.getState().init({
      session: null,
      currentUserPubky: null,
      hasProfile: false,
    });
    vi.advanceTimersByTime(2_000);
    expect(spy).toHaveBeenCalledTimes(2);

    // Re-authenticate -> must also have a pubky set before polling can succeed
    Core.useAuthStore.getState().init({
      session: {} as any,
      currentUserPubky: 'user123' as unknown as Core.Pubky,
      hasProfile: true,
    });
    vi.advanceTimersByTime(1_000);
    expect(spy).toHaveBeenCalledTimes(3);
  });

  it('pauses on disabled route then resumes on allowed route', async () => {
    const spy = vi
      .spyOn(Core.NotificationController, 'fetchNotifications')
      .mockResolvedValue(undefined as unknown as never);

    // Use init() to set up authenticated state with hasProfile: true
    Core.useAuthStore.getState().init({
      session: {} as any,
      currentUserPubky: 'user123' as unknown as Core.Pubky,
      hasProfile: true,
    });

    const coordinator = Core.NotificationCoordinator.getInstance();
    coordinator.configure({ pollOnStart: false, intervalMs: 1_000 } as Partial<CoordinatorConfigWithBase>);
    coordinator.setRoute(APP_ROUTES.HOME);
    coordinator.start();

    vi.advanceTimersByTime(2_000);
    expect(spy).toHaveBeenCalledTimes(2);

    coordinator.setRoute(AUTH_ROUTES.LOGOUT); // disabled by default
    vi.advanceTimersByTime(2_000);
    expect(spy).toHaveBeenCalledTimes(2);

    coordinator.setRoute(APP_ROUTES.HOME);
    vi.advanceTimersByTime(1_000);
    expect(spy).toHaveBeenCalledTimes(3);
  });

  it('forwards the correct userId to NotificationController.fetchNotifications', async () => {
    const spy = vi
      .spyOn(Core.NotificationController, 'fetchNotifications')
      .mockResolvedValue(undefined as unknown as never);

    // Use init() to set up authenticated state with hasProfile: true
    Core.useAuthStore.getState().init({
      session: {} as any,
      currentUserPubky: 'userABC' as unknown as Core.Pubky,
      hasProfile: true,
    });

    const coordinator = Core.NotificationCoordinator.getInstance();
    coordinator.configure({ pollOnStart: true, intervalMs: 1_000 } as Partial<CoordinatorConfigWithBase>);
    coordinator.setRoute(APP_ROUTES.HOME);
    coordinator.start();

    await Promise.resolve();
    expect(spy).toHaveBeenCalled();
    const callArg = spy.mock.calls[0]?.[0] as { userId: unknown };
    expect(callArg?.userId).toBe('userABC');
  });

  it('continues polling even if a poll attempt throws', async () => {
    const spy = vi
      .spyOn(Core.NotificationController, 'fetchNotifications')
      .mockRejectedValueOnce(new Error('network'))
      .mockResolvedValue(undefined as unknown as never);

    // Use init() to set up authenticated state with hasProfile: true
    Core.useAuthStore.getState().init({
      session: {} as any,
      currentUserPubky: 'user123' as unknown as Core.Pubky,
      hasProfile: true,
    });

    const coordinator = Core.NotificationCoordinator.getInstance();
    coordinator.configure({ pollOnStart: true, intervalMs: 1_000 } as Partial<CoordinatorConfigWithBase>);
    coordinator.setRoute(APP_ROUTES.HOME);
    coordinator.start();

    // First immediate call rejects, but next interval should still run
    await Promise.resolve();
    vi.advanceTimersByTime(1_000);
    expect(spy).toHaveBeenCalledTimes(2);
  });

  it('does not poll until start() is called', async () => {
    const { spy } = setupAuthenticatedTest();

    // Create instance but do not start (don't call start())
    // Advance time – should not poll because start() wasn't called
    vi.advanceTimersByTime(10_000);
    expect(spy).not.toHaveBeenCalled();
  });

  it('polls immediately on start when pollOnStart is true', async () => {
    const { spy, coordinator } = setupAuthenticatedTest();
    coordinator.configure({ pollOnStart: true, intervalMs: 1_000 } as Partial<CoordinatorConfigWithBase>);
    coordinator.start();

    await flushPromises();
    expect(spy).toHaveBeenCalledTimes(1);
  });

  it('stops polling when stop() is called', async () => {
    const { spy, coordinator } = setupAuthenticatedTest();
    coordinator.configure({ pollOnStart: true, intervalMs: 1_000 } as Partial<CoordinatorConfigWithBase>);
    coordinator.start();

    await flushPromises();
    expect(spy).toHaveBeenCalledTimes(1);

    // Stop and ensure no more polls happen
    coordinator.stop();
    vi.advanceTimersByTime(5_000);
    expect(spy).toHaveBeenCalledTimes(1);
  });

  afterEach(() => {
    Core.NotificationCoordinator.resetInstance();
    // Restore document visibility to visible for subsequent tests
    Object.defineProperty(document, 'visibilityState', {
      configurable: true,
      get: () => 'visible',
    });
    vi.useRealTimers();
  });
});<|MERGE_RESOLUTION|>--- conflicted
+++ resolved
@@ -884,17 +884,7 @@
       const { spy, coordinator } = setupAuthenticatedTest();
       coordinator.configure({ pollOnStart: true, intervalMs: 1_000 } as Partial<CoordinatorConfigWithBase>);
 
-<<<<<<< HEAD
-      const onboardingRoutes = [
-        '/onboarding/backup',
-        '/onboarding/install',
-        '/onboarding/profile',
-        '/onboarding/pubky',
-        '/onboarding/scan',
-      ];
-=======
       const onboardingRoutes = Object.values(ONBOARDING_ROUTES);
->>>>>>> 7bc89307
 
       for (const route of onboardingRoutes) {
         coordinator.setRoute(route);
