// Vitest Snapshot v1, https://vitest.dev/guide/snapshot.html

exports[`MobileHeader - Snapshots > matches snapshot for left button 1`] = `
<button
  class="inline-flex items-center justify-center gap-2 whitespace-nowrap text-sm transition-all disabled:pointer-events-none disabled:opacity-50 [&_svg]:pointer-events-none [&_svg:not([class*=\\"size-\\"])]:size-4 shrink-0 [&_svg]:shrink-0 outline-none focus-visible:border-ring focus-visible:ring-ring/50 focus-visible:ring-[3px] aria-invalid:ring-destructive/40 aria-invalid:border-destructive font-semibold cursor-pointer rounded-full border shadow-xs hover:text-accent-foreground hover:bg-accent/50 border-none size-9"
  data-size="icon"
  data-slot="button"
  data-variant="ghost"
>
  <svg
    aria-hidden="true"
    class="lucide lucide-sliders-horizontal h-6 w-6"
    fill="none"
    height="24"
    stroke="currentColor"
    stroke-linecap="round"
    stroke-linejoin="round"
    stroke-width="2"
    viewBox="0 0 24 24"
    width="24"
    xmlns="http://www.w3.org/2000/svg"
  >
    <path
      d="M10 5H3"
    />
    <path
      d="M12 19H3"
    />
    <path
      d="M14 3v4"
    />
    <path
      d="M16 17v4"
    />
    <path
      d="M21 12h-9"
    />
    <path
      d="M21 19h-5"
    />
    <path
      d="M21 5h-7"
    />
    <path
      d="M8 10v4"
    />
    <path
      d="M8 12H3"
    />
  </svg>
</button>
`;

exports[`MobileHeader - Snapshots > matches snapshot for logo 1`] = `
<div
  data-testid="logo"
>
  Logo
</div>
`;

exports[`MobileHeader - Snapshots > matches snapshot for right button 1`] = `
<button
  class="inline-flex items-center justify-center gap-2 whitespace-nowrap text-sm transition-all disabled:pointer-events-none disabled:opacity-50 [&_svg]:pointer-events-none [&_svg:not([class*=\\"size-\\"])]:size-4 shrink-0 [&_svg]:shrink-0 outline-none focus-visible:border-ring focus-visible:ring-ring/50 focus-visible:ring-[3px] aria-invalid:ring-destructive/40 aria-invalid:border-destructive font-semibold cursor-pointer rounded-full border shadow-xs hover:text-accent-foreground hover:bg-accent/50 border-none size-9"
  data-size="icon"
  data-slot="button"
  data-variant="ghost"
>
  <svg
    aria-hidden="true"
    class="lucide lucide-activity h-6 w-6"
    fill="none"
    height="24"
    stroke="currentColor"
    stroke-linecap="round"
    stroke-linejoin="round"
    stroke-width="2"
    viewBox="0 0 24 24"
    width="24"
    xmlns="http://www.w3.org/2000/svg"
  >
    <path
      d="M22 12h-2.48a2 2 0 0 0-1.93 1.46l-2.35 8.36a.25.25 0 0 1-.48 0L9.24 2.18a.25.25 0 0 0-.48 0l-2.35 8.36A2 2 0 0 1 4.49 12H2"
    />
  </svg>
</button>
`;

exports[`MobileHeader - Snapshots > matches snapshot with custom onLeftIconClick 1`] = `
<div
  class="sticky top-0 z-30 bg-background shadow-xs-dark lg:hidden"
>
  <div
    class="px-6 pt-6 pb-0"
  >
<<<<<<< HEAD
=======
    <button
      class="rounded-full p-2 transition-colors hover:bg-secondary/10"
    >
      <svg
        aria-hidden="true"
        class="lucide lucide-sliders-horizontal h-6 w-6"
        fill="none"
        height="24"
        stroke="currentColor"
        stroke-linecap="round"
        stroke-linejoin="round"
        stroke-width="2"
        viewBox="0 0 24 24"
        width="24"
        xmlns="http://www.w3.org/2000/svg"
      >
        <path
          d="M10 5H3"
        />
        <path
          d="M12 19H3"
        />
        <path
          d="M14 3v4"
        />
        <path
          d="M16 17v4"
        />
        <path
          d="M21 12h-9"
        />
        <path
          d="M21 19h-5"
        />
        <path
          d="M21 5h-7"
        />
        <path
          d="M8 10v4"
        />
        <path
          d="M8 12H3"
        />
      </svg>
    </button>
>>>>>>> 8762d47a
    <div
      class="flex items-center justify-between py-3"
    >
      <button
        class="inline-flex items-center justify-center gap-2 whitespace-nowrap text-sm transition-all disabled:pointer-events-none disabled:opacity-50 [&_svg]:pointer-events-none [&_svg:not([class*=\\"size-\\"])]:size-4 shrink-0 [&_svg]:shrink-0 outline-none focus-visible:border-ring focus-visible:ring-ring/50 focus-visible:ring-[3px] aria-invalid:ring-destructive/40 aria-invalid:border-destructive font-semibold cursor-pointer rounded-full border shadow-xs hover:text-accent-foreground hover:bg-accent/50 border-none size-9"
        data-size="icon"
        data-slot="button"
        data-variant="ghost"
      >
        <svg
          aria-hidden="true"
          class="lucide lucide-sliders-horizontal h-6 w-6"
          fill="none"
          height="24"
          stroke="currentColor"
          stroke-linecap="round"
          stroke-linejoin="round"
          stroke-width="2"
          viewBox="0 0 24 24"
          width="24"
          xmlns="http://www.w3.org/2000/svg"
        >
          <line
            x1="21"
            x2="14"
            y1="4"
            y2="4"
          />
          <line
            x1="10"
            x2="3"
            y1="4"
            y2="4"
          />
          <line
            x1="21"
            x2="12"
            y1="12"
            y2="12"
          />
          <line
            x1="8"
            x2="3"
            y1="12"
            y2="12"
          />
          <line
            x1="21"
            x2="16"
            y1="20"
            y2="20"
          />
          <line
            x1="12"
            x2="3"
            y1="20"
            y2="20"
          />
          <line
            x1="14"
            x2="14"
            y1="2"
            y2="6"
          />
          <line
            x1="8"
            x2="8"
            y1="10"
            y2="14"
          />
          <line
            x1="16"
            x2="16"
            y1="18"
            y2="22"
          />
        </svg>
      </button>
      <div
        data-testid="logo"
      >
        Logo
      </div>
      <button
        class="inline-flex items-center justify-center gap-2 whitespace-nowrap text-sm transition-all disabled:pointer-events-none disabled:opacity-50 [&_svg]:pointer-events-none [&_svg:not([class*=\\"size-\\"])]:size-4 shrink-0 [&_svg]:shrink-0 outline-none focus-visible:border-ring focus-visible:ring-ring/50 focus-visible:ring-[3px] aria-invalid:ring-destructive/40 aria-invalid:border-destructive font-semibold cursor-pointer rounded-full border shadow-xs hover:text-accent-foreground hover:bg-accent/50 border-none size-9"
        data-size="icon"
        data-slot="button"
        data-variant="ghost"
      >
        <svg
          aria-hidden="true"
          class="lucide lucide-activity h-6 w-6"
          fill="none"
          height="24"
          stroke="currentColor"
          stroke-linecap="round"
          stroke-linejoin="round"
          stroke-width="2"
          viewBox="0 0 24 24"
          width="24"
          xmlns="http://www.w3.org/2000/svg"
        >
          <path
            d="M22 12h-2.48a2 2 0 0 0-1.93 1.46l-2.35 8.36a.25.25 0 0 1-.48 0L9.24 2.18a.25.25 0 0 0-.48 0l-2.35 8.36A2 2 0 0 1 4.49 12H2"
          />
        </svg>
      </button>
    </div>
  </div>
</div>
`;

exports[`MobileHeader - Snapshots > matches snapshot with default props 1`] = `
<div
  class="sticky top-0 z-30 bg-background shadow-xs-dark lg:hidden"
>
  <div
    class="px-6 pt-6 pb-0"
  >
<<<<<<< HEAD
=======
    <button
      class="rounded-full p-2 transition-colors hover:bg-secondary/10"
    >
      <svg
        aria-hidden="true"
        class="lucide lucide-sliders-horizontal h-6 w-6"
        fill="none"
        height="24"
        stroke="currentColor"
        stroke-linecap="round"
        stroke-linejoin="round"
        stroke-width="2"
        viewBox="0 0 24 24"
        width="24"
        xmlns="http://www.w3.org/2000/svg"
      >
        <path
          d="M10 5H3"
        />
        <path
          d="M12 19H3"
        />
        <path
          d="M14 3v4"
        />
        <path
          d="M16 17v4"
        />
        <path
          d="M21 12h-9"
        />
        <path
          d="M21 19h-5"
        />
        <path
          d="M21 5h-7"
        />
        <path
          d="M8 10v4"
        />
        <path
          d="M8 12H3"
        />
      </svg>
    </button>
>>>>>>> 8762d47a
    <div
      class="flex items-center justify-between py-3"
    >
      <button
        class="inline-flex items-center justify-center gap-2 whitespace-nowrap text-sm transition-all disabled:pointer-events-none disabled:opacity-50 [&_svg]:pointer-events-none [&_svg:not([class*=\\"size-\\"])]:size-4 shrink-0 [&_svg]:shrink-0 outline-none focus-visible:border-ring focus-visible:ring-ring/50 focus-visible:ring-[3px] aria-invalid:ring-destructive/40 aria-invalid:border-destructive font-semibold cursor-pointer rounded-full border shadow-xs hover:text-accent-foreground hover:bg-accent/50 border-none size-9"
        data-size="icon"
        data-slot="button"
        data-variant="ghost"
      >
        <svg
          aria-hidden="true"
          class="lucide lucide-sliders-horizontal h-6 w-6"
          fill="none"
          height="24"
          stroke="currentColor"
          stroke-linecap="round"
          stroke-linejoin="round"
          stroke-width="2"
          viewBox="0 0 24 24"
          width="24"
          xmlns="http://www.w3.org/2000/svg"
        >
          <line
            x1="21"
            x2="14"
            y1="4"
            y2="4"
          />
          <line
            x1="10"
            x2="3"
            y1="4"
            y2="4"
          />
          <line
            x1="21"
            x2="12"
            y1="12"
            y2="12"
          />
          <line
            x1="8"
            x2="3"
            y1="12"
            y2="12"
          />
          <line
            x1="21"
            x2="16"
            y1="20"
            y2="20"
          />
          <line
            x1="12"
            x2="3"
            y1="20"
            y2="20"
          />
          <line
            x1="14"
            x2="14"
            y1="2"
            y2="6"
          />
          <line
            x1="8"
            x2="8"
            y1="10"
            y2="14"
          />
          <line
            x1="16"
            x2="16"
            y1="18"
            y2="22"
          />
        </svg>
      </button>
      <div
        data-testid="logo"
      >
        Logo
      </div>
      <button
        class="inline-flex items-center justify-center gap-2 whitespace-nowrap text-sm transition-all disabled:pointer-events-none disabled:opacity-50 [&_svg]:pointer-events-none [&_svg:not([class*=\\"size-\\"])]:size-4 shrink-0 [&_svg]:shrink-0 outline-none focus-visible:border-ring focus-visible:ring-ring/50 focus-visible:ring-[3px] aria-invalid:ring-destructive/40 aria-invalid:border-destructive font-semibold cursor-pointer rounded-full border shadow-xs hover:text-accent-foreground hover:bg-accent/50 border-none size-9"
        data-size="icon"
        data-slot="button"
        data-variant="ghost"
      >
        <svg
          aria-hidden="true"
          class="lucide lucide-activity h-6 w-6"
          fill="none"
          height="24"
          stroke="currentColor"
          stroke-linecap="round"
          stroke-linejoin="round"
          stroke-width="2"
          viewBox="0 0 24 24"
          width="24"
          xmlns="http://www.w3.org/2000/svg"
        >
          <path
            d="M22 12h-2.48a2 2 0 0 0-1.93 1.46l-2.35 8.36a.25.25 0 0 1-.48 0L9.24 2.18a.25.25 0 0 0-.48 0l-2.35 8.36A2 2 0 0 1 4.49 12H2"
          />
        </svg>
      </button>
    </div>
  </div>
</div>
`;

exports[`MobileHeader - Snapshots > matches snapshot with padding container 1`] = `
<div
  class="px-6 pt-6 pb-0"
>
  <div
    class="flex items-center justify-between py-3"
  >
    <button
      class="inline-flex items-center justify-center gap-2 whitespace-nowrap text-sm transition-all disabled:pointer-events-none disabled:opacity-50 [&_svg]:pointer-events-none [&_svg:not([class*=\\"size-\\"])]:size-4 shrink-0 [&_svg]:shrink-0 outline-none focus-visible:border-ring focus-visible:ring-ring/50 focus-visible:ring-[3px] aria-invalid:ring-destructive/40 aria-invalid:border-destructive font-semibold cursor-pointer rounded-full border shadow-xs hover:text-accent-foreground hover:bg-accent/50 border-none size-9"
      data-size="icon"
      data-slot="button"
      data-variant="ghost"
    >
      <svg
        aria-hidden="true"
        class="lucide lucide-sliders-horizontal h-6 w-6"
        fill="none"
        height="24"
        stroke="currentColor"
        stroke-linecap="round"
        stroke-linejoin="round"
        stroke-width="2"
        viewBox="0 0 24 24"
        width="24"
        xmlns="http://www.w3.org/2000/svg"
      >
        <path
          d="M10 5H3"
        />
        <path
          d="M12 19H3"
        />
        <path
          d="M14 3v4"
        />
        <path
          d="M16 17v4"
        />
        <path
          d="M21 12h-9"
        />
        <path
          d="M21 19h-5"
        />
        <path
          d="M21 5h-7"
        />
        <path
          d="M8 10v4"
        />
        <path
          d="M8 12H3"
        />
      </svg>
    </button>
    <div
      data-testid="logo"
    >
      Logo
    </div>
    <button
      class="inline-flex items-center justify-center gap-2 whitespace-nowrap text-sm transition-all disabled:pointer-events-none disabled:opacity-50 [&_svg]:pointer-events-none [&_svg:not([class*=\\"size-\\"])]:size-4 shrink-0 [&_svg]:shrink-0 outline-none focus-visible:border-ring focus-visible:ring-ring/50 focus-visible:ring-[3px] aria-invalid:ring-destructive/40 aria-invalid:border-destructive font-semibold cursor-pointer rounded-full border shadow-xs hover:text-accent-foreground hover:bg-accent/50 border-none size-9"
      data-size="icon"
      data-slot="button"
      data-variant="ghost"
    >
      <svg
        aria-hidden="true"
        class="lucide lucide-activity h-6 w-6"
        fill="none"
        height="24"
        stroke="currentColor"
        stroke-linecap="round"
        stroke-linejoin="round"
        stroke-width="2"
        viewBox="0 0 24 24"
        width="24"
        xmlns="http://www.w3.org/2000/svg"
      >
        <path
          d="M22 12h-2.48a2 2 0 0 0-1.93 1.46l-2.35 8.36a.25.25 0 0 1-.48 0L9.24 2.18a.25.25 0 0 0-.48 0l-2.35 8.36A2 2 0 0 1 4.49 12H2"
        />
      </svg>
    </button>
  </div>
</div>
`;<|MERGE_RESOLUTION|>--- conflicted
+++ resolved
@@ -93,54 +93,6 @@
   <div
     class="px-6 pt-6 pb-0"
   >
-<<<<<<< HEAD
-=======
-    <button
-      class="rounded-full p-2 transition-colors hover:bg-secondary/10"
-    >
-      <svg
-        aria-hidden="true"
-        class="lucide lucide-sliders-horizontal h-6 w-6"
-        fill="none"
-        height="24"
-        stroke="currentColor"
-        stroke-linecap="round"
-        stroke-linejoin="round"
-        stroke-width="2"
-        viewBox="0 0 24 24"
-        width="24"
-        xmlns="http://www.w3.org/2000/svg"
-      >
-        <path
-          d="M10 5H3"
-        />
-        <path
-          d="M12 19H3"
-        />
-        <path
-          d="M14 3v4"
-        />
-        <path
-          d="M16 17v4"
-        />
-        <path
-          d="M21 12h-9"
-        />
-        <path
-          d="M21 19h-5"
-        />
-        <path
-          d="M21 5h-7"
-        />
-        <path
-          d="M8 10v4"
-        />
-        <path
-          d="M8 12H3"
-        />
-      </svg>
-    </button>
->>>>>>> 8762d47a
     <div
       class="flex items-center justify-between py-3"
     >
@@ -163,59 +115,32 @@
           width="24"
           xmlns="http://www.w3.org/2000/svg"
         >
-          <line
-            x1="21"
-            x2="14"
-            y1="4"
-            y2="4"
-          />
-          <line
-            x1="10"
-            x2="3"
-            y1="4"
-            y2="4"
-          />
-          <line
-            x1="21"
-            x2="12"
-            y1="12"
-            y2="12"
-          />
-          <line
-            x1="8"
-            x2="3"
-            y1="12"
-            y2="12"
-          />
-          <line
-            x1="21"
-            x2="16"
-            y1="20"
-            y2="20"
-          />
-          <line
-            x1="12"
-            x2="3"
-            y1="20"
-            y2="20"
-          />
-          <line
-            x1="14"
-            x2="14"
-            y1="2"
-            y2="6"
-          />
-          <line
-            x1="8"
-            x2="8"
-            y1="10"
-            y2="14"
-          />
-          <line
-            x1="16"
-            x2="16"
-            y1="18"
-            y2="22"
+          <path
+            d="M10 5H3"
+          />
+          <path
+            d="M12 19H3"
+          />
+          <path
+            d="M14 3v4"
+          />
+          <path
+            d="M16 17v4"
+          />
+          <path
+            d="M21 12h-9"
+          />
+          <path
+            d="M21 19h-5"
+          />
+          <path
+            d="M21 5h-7"
+          />
+          <path
+            d="M8 10v4"
+          />
+          <path
+            d="M8 12H3"
           />
         </svg>
       </button>
@@ -260,54 +185,6 @@
   <div
     class="px-6 pt-6 pb-0"
   >
-<<<<<<< HEAD
-=======
-    <button
-      class="rounded-full p-2 transition-colors hover:bg-secondary/10"
-    >
-      <svg
-        aria-hidden="true"
-        class="lucide lucide-sliders-horizontal h-6 w-6"
-        fill="none"
-        height="24"
-        stroke="currentColor"
-        stroke-linecap="round"
-        stroke-linejoin="round"
-        stroke-width="2"
-        viewBox="0 0 24 24"
-        width="24"
-        xmlns="http://www.w3.org/2000/svg"
-      >
-        <path
-          d="M10 5H3"
-        />
-        <path
-          d="M12 19H3"
-        />
-        <path
-          d="M14 3v4"
-        />
-        <path
-          d="M16 17v4"
-        />
-        <path
-          d="M21 12h-9"
-        />
-        <path
-          d="M21 19h-5"
-        />
-        <path
-          d="M21 5h-7"
-        />
-        <path
-          d="M8 10v4"
-        />
-        <path
-          d="M8 12H3"
-        />
-      </svg>
-    </button>
->>>>>>> 8762d47a
     <div
       class="flex items-center justify-between py-3"
     >
@@ -330,59 +207,32 @@
           width="24"
           xmlns="http://www.w3.org/2000/svg"
         >
-          <line
-            x1="21"
-            x2="14"
-            y1="4"
-            y2="4"
-          />
-          <line
-            x1="10"
-            x2="3"
-            y1="4"
-            y2="4"
-          />
-          <line
-            x1="21"
-            x2="12"
-            y1="12"
-            y2="12"
-          />
-          <line
-            x1="8"
-            x2="3"
-            y1="12"
-            y2="12"
-          />
-          <line
-            x1="21"
-            x2="16"
-            y1="20"
-            y2="20"
-          />
-          <line
-            x1="12"
-            x2="3"
-            y1="20"
-            y2="20"
-          />
-          <line
-            x1="14"
-            x2="14"
-            y1="2"
-            y2="6"
-          />
-          <line
-            x1="8"
-            x2="8"
-            y1="10"
-            y2="14"
-          />
-          <line
-            x1="16"
-            x2="16"
-            y1="18"
-            y2="22"
+          <path
+            d="M10 5H3"
+          />
+          <path
+            d="M12 19H3"
+          />
+          <path
+            d="M14 3v4"
+          />
+          <path
+            d="M16 17v4"
+          />
+          <path
+            d="M21 12h-9"
+          />
+          <path
+            d="M21 19h-5"
+          />
+          <path
+            d="M21 5h-7"
+          />
+          <path
+            d="M8 10v4"
+          />
+          <path
+            d="M8 12H3"
           />
         </svg>
       </button>
