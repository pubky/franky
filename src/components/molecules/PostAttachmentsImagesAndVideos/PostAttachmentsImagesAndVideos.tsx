--- conflicted
+++ resolved
@@ -117,11 +117,8 @@
           opts={{
             startIndex: currentIndex,
             loop: true,
-<<<<<<< HEAD
             duration: 15,
-=======
             watchDrag: !isFullscreen,
->>>>>>> deba0509
           }}
           setApi={setApi}
           className="w-full max-w-80 xsm:max-w-dvw sm:max-w-[75dvw] 2xl:max-w-[50dvw]"
