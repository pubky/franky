import { describe, it, expect, vi, beforeEach, afterEach } from 'vitest';
import { render, screen, fireEvent } from '@testing-library/react';
import { useEffect } from 'react';
import { PostAttachmentsImagesAndVideos } from './PostAttachmentsImagesAndVideos';
import type { AttachmentConstructed } from '@/organisms/PostAttachments/PostAttachments.types';

// Mock useToast
const mockToast = vi.fn();
vi.mock('@/molecules', () => ({
  useToast: () => ({ toast: mockToast }),
  PostAttachmentsCarouselImage: ({
    id,
    image,
    'data-testid': dataTestId,
  }: {
    id: string;
    image: AttachmentConstructed;
    'data-testid'?: string;
  }) => (
    <div data-testid={dataTestId || 'carousel-image'} id={id}>
      <img src={image.urls.main} alt={image.name} />
    </div>
  ),
}));

// Track dialog open state for conditional rendering
// When set to true by a test, it won't be overridden by the component
let dialogOpenState = false;
let dialogOpenStateSetByTest = false;

// Mock @/atoms
vi.mock('@/atoms', () => ({
  Container: ({
    children,
    className,
    display,
    onClick,
    'data-testid': dataTestId,
  }: {
    children: React.ReactNode;
    className?: string;
    display?: string;
    onClick?: (e: React.MouseEvent) => void;
    'data-testid'?: string;
  }) => (
    <div data-testid={dataTestId || 'container'} className={className} data-display={display} onClick={onClick}>
      {children}
    </div>
  ),
  Dialog: ({ children, open }: { children: React.ReactNode; open: boolean; onOpenChange: (open: boolean) => void }) => {
    // Only update dialogOpenState if it wasn't explicitly set by a test
    if (!dialogOpenStateSetByTest) {
      dialogOpenState = open;
    }
    return (
      <div data-testid="dialog" data-open={dialogOpenState}>
        {children}
      </div>
    );
  },
  DialogTrigger: ({ children, asChild }: { children: React.ReactNode; asChild?: boolean }) => (
    <div data-testid="dialog-trigger" data-aschild={asChild}>
      {children}
    </div>
  ),
  DialogContent: ({
    children,
    hiddenTitle,
    showCloseButton,
    overrideDefaults,
    onClick,
    'aria-describedby': ariaDescribedBy,
    'data-testid': dataTestId,
  }: {
    children: React.ReactNode;
    hiddenTitle?: string;
    showCloseButton?: boolean;
    overrideDefaults?: boolean;
    onClick?: (e: React.MouseEvent) => void;
    'aria-describedby'?: string;
    'data-testid'?: string;
  }) => {
    // Only render content when dialog is open (mimics real DialogContent behavior)
    if (!dialogOpenState) {
      return null;
    }
    return (
      <div
        data-testid={dataTestId || 'dialog-content'}
        data-hidden-title={hiddenTitle}
        data-show-close-button={showCloseButton}
        data-override-defaults={overrideDefaults}
        aria-describedby={ariaDescribedBy}
        onClick={onClick}
      >
        {children}
      </div>
    );
  },
  DialogClose: ({ children, className }: { children: React.ReactNode; className?: string }) => (
    <button data-testid="dialog-close" className={className}>
      {children}
    </button>
  ),
  Button: ({
    children,
    onClick,
    disabled,
    variant,
    size,
    className,
    overrideDefaults,
    'data-testid': dataTestId,
  }: {
    children: React.ReactNode;
    onClick?: () => void;
    disabled?: boolean;
    variant?: string;
    size?: string;
    className?: string;
    overrideDefaults?: boolean;
    'data-testid'?: string;
  }) => (
    <button
      data-testid={dataTestId || 'button'}
      onClick={onClick}
      disabled={disabled}
      data-variant={variant}
      data-size={size}
      className={className}
      data-override-defaults={overrideDefaults}
    >
      {children}
    </button>
  ),
  Image: ({
    src,
    alt,
    fill,
    className,
    'data-testid': dataTestId,
  }: {
    src: string;
    alt: string;
    fill?: boolean;
    className?: string;
    'data-testid'?: string;
  }) => <img data-testid={dataTestId || 'image'} src={src} alt={alt} data-fill={fill} className={className} />,
  Video: ({
    src,
    pauseVideo,
    className,
    id,
    onClick,
    'data-testid': dataTestId,
  }: {
    src: string;
    pauseVideo?: boolean;
    className?: string;
    id?: string;
    onClick?: (e: React.MouseEvent) => void;
    'data-testid'?: string;
  }) => (
    <video
      data-testid={dataTestId || 'video'}
      src={src}
      data-pause-video={pauseVideo}
      className={className}
      id={id}
      onClick={onClick}
    />
  ),
  Carousel: ({
    children,
    opts,
    setApi,
    className,
  }: {
    children: React.ReactNode;
<<<<<<< HEAD
    opts?: { startIndex?: number; loop?: boolean; duration?: number };
=======
    opts?: { startIndex?: number; loop?: boolean; watchDrag?: boolean };
>>>>>>> deba0509
    setApi?: (api: unknown) => void;
    className?: string;
  }) => {
    // Simulate setting the API in useEffect to avoid infinite re-renders
    useEffect(() => {
      if (setApi) {
        setApi({
          selectedScrollSnap: () => 0,
          on: vi.fn(),
        });
      }
    }, [setApi]);
    return (
      <div
        data-testid="carousel"
        data-start-index={opts?.startIndex}
        data-loop={opts?.loop}
<<<<<<< HEAD
        data-duration={opts?.duration}
=======
        data-watch-drag={opts?.watchDrag}
>>>>>>> deba0509
        className={className}
      >
        {children}
      </div>
    );
  },
  CarouselContent: ({ children, className }: { children: React.ReactNode; className?: string }) => (
    <div data-testid="carousel-content" className={className}>
      {children}
    </div>
  ),
  CarouselItem: ({ children, className }: { children: React.ReactNode; className?: string }) => (
    <div data-testid="carousel-item" className={className}>
      {children}
    </div>
  ),
  CarouselPrevious: ({ className }: { className?: string }) => (
    <button data-testid="carousel-previous" className={className}>
      Previous
    </button>
  ),
  CarouselNext: ({ className }: { className?: string }) => (
    <button data-testid="carousel-next" className={className}>
      Next
    </button>
  ),
  Typography: ({ children, size, className }: { children: React.ReactNode; size?: string; className?: string }) => (
    <span data-testid="typography" data-size={size} className={className}>
      {children}
    </span>
  ),
}));

// Mock @/libs/icons
vi.mock('@/libs/icons', () => ({
  X: ({ className }: { className?: string }) => (
    <svg data-testid="icon-x" className={className}>
      X
    </svg>
  ),
  Maximize: ({ className }: { className?: string }) => (
    <svg data-testid="icon-maximize" className={className}>
      Maximize
    </svg>
  ),
}));

const createMockImage = (overrides: Partial<AttachmentConstructed> = {}): AttachmentConstructed => ({
  type: 'image/jpeg',
  name: 'test-image.jpg',
  urls: {
    main: 'https://example.com/main-image.jpg',
    feed: 'https://example.com/feed-image.jpg',
  },
  ...overrides,
});

const createMockGif = (overrides: Partial<AttachmentConstructed> = {}): AttachmentConstructed => ({
  type: 'image/gif',
  name: 'test-animation.gif',
  urls: {
    main: 'https://example.com/main-animation.gif',
    feed: 'https://example.com/feed-animation.gif',
  },
  ...overrides,
});

const createMockVideo = (overrides: Partial<AttachmentConstructed> = {}): AttachmentConstructed => ({
  type: 'video/mp4',
  name: 'test-video.mp4',
  urls: {
    main: 'https://example.com/video.mp4',
  },
  ...overrides,
});

// Helper to set dialog open state from tests
const setDialogOpen = (open: boolean) => {
  dialogOpenState = open;
  dialogOpenStateSetByTest = true;
};

describe('PostAttachmentsImagesAndVideos', () => {
  beforeEach(() => {
    vi.clearAllMocks();
    dialogOpenState = false;
    dialogOpenStateSetByTest = false;
    // Mock fullscreenEnabled
    Object.defineProperty(document, 'fullscreenEnabled', {
      value: true,
      writable: true,
    });
  });

  afterEach(() => {
    vi.restoreAllMocks();
  });

  describe('Basic rendering', () => {
    it('renders without crashing', () => {
      const imagesAndVideos = [createMockImage()];
      render(<PostAttachmentsImagesAndVideos imagesAndVideos={imagesAndVideos} />);

      expect(screen.getByTestId('dialog')).toBeInTheDocument();
    });

    it('renders a single image', () => {
      const imagesAndVideos = [
        createMockImage({
          urls: { main: 'https://example.com/photo.jpg', feed: 'https://example.com/photo-feed.jpg' },
        }),
      ];
      render(<PostAttachmentsImagesAndVideos imagesAndVideos={imagesAndVideos} />);

      const images = screen.getAllByTestId('image');
      expect(images).toHaveLength(1);
      expect(images[0]).toHaveAttribute('src', 'https://example.com/photo-feed.jpg');
    });

    it('renders multiple images', () => {
      const imagesAndVideos = [
        createMockImage({
          urls: { main: 'https://example.com/image1.jpg', feed: 'https://example.com/image1-feed.jpg' },
        }),
        createMockImage({
          urls: { main: 'https://example.com/image2.jpg', feed: 'https://example.com/image2-feed.jpg' },
        }),
        createMockImage({
          urls: { main: 'https://example.com/image3.jpg', feed: 'https://example.com/image3-feed.jpg' },
        }),
      ];
      render(<PostAttachmentsImagesAndVideos imagesAndVideos={imagesAndVideos} />);

      const images = screen.getAllByTestId('image');
      expect(images).toHaveLength(3);
    });

    it('renders a single video', () => {
      const imagesAndVideos = [createMockVideo({ urls: { main: 'https://example.com/clip.mp4' } })];
      render(<PostAttachmentsImagesAndVideos imagesAndVideos={imagesAndVideos} />);

      const videos = screen.getAllByTestId('video');
      expect(videos).toHaveLength(1);
      expect(videos[0]).toHaveAttribute('src', 'https://example.com/clip.mp4');
    });

    it('renders mixed images and videos', () => {
      const imagesAndVideos = [
        createMockImage({
          urls: { main: 'https://example.com/image.jpg', feed: 'https://example.com/image-feed.jpg' },
        }),
        createMockVideo({ urls: { main: 'https://example.com/video.mp4' } }),
      ];
      render(<PostAttachmentsImagesAndVideos imagesAndVideos={imagesAndVideos} />);

      const images = screen.getAllByTestId('image');
      const videos = screen.getAllByTestId('video');
      expect(images).toHaveLength(1);
      expect(videos).toHaveLength(1);
    });

    it('renders empty container when no media provided', () => {
      render(<PostAttachmentsImagesAndVideos imagesAndVideos={[]} />);

      const dialog = screen.getByTestId('dialog');
      expect(dialog).toBeInTheDocument();
    });
  });

  describe('Image rendering', () => {
    it('renders feed URL for regular images', () => {
      const imagesAndVideos = [
        createMockImage({
          urls: {
            main: 'https://example.com/main-hd.jpg',
            feed: 'https://example.com/feed-thumb.jpg',
          },
        }),
      ];
      render(<PostAttachmentsImagesAndVideos imagesAndVideos={imagesAndVideos} />);

      const image = screen.getByTestId('image');
      expect(image).toHaveAttribute('src', 'https://example.com/feed-thumb.jpg');
    });

    it('renders main URL for GIF images', () => {
      const imagesAndVideos = [
        createMockGif({
          urls: {
            main: 'https://example.com/animation.gif',
            feed: 'https://example.com/animation-thumb.jpg',
          },
        }),
      ];
      render(<PostAttachmentsImagesAndVideos imagesAndVideos={imagesAndVideos} />);

      const image = screen.getByTestId('image');
      expect(image).toHaveAttribute('src', 'https://example.com/animation.gif');
    });

    it('renders correct alt text for images', () => {
      const imagesAndVideos = [createMockImage({ name: 'my-photo.jpg' })];
      render(<PostAttachmentsImagesAndVideos imagesAndVideos={imagesAndVideos} />);

      const image = screen.getByTestId('image');
      expect(image).toHaveAttribute('alt', 'my-photo.jpg');
    });

    it('wraps images in dialog trigger', () => {
      const imagesAndVideos = [createMockImage()];
      render(<PostAttachmentsImagesAndVideos imagesAndVideos={imagesAndVideos} />);

      const dialogTrigger = screen.getByTestId('dialog-trigger');
      expect(dialogTrigger).toBeInTheDocument();
    });
  });

  describe('Video rendering', () => {
    it('renders video with correct src', () => {
      const imagesAndVideos = [createMockVideo({ urls: { main: 'https://example.com/movie.mp4' } })];
      render(<PostAttachmentsImagesAndVideos imagesAndVideos={imagesAndVideos} />);

      const video = screen.getByTestId('video');
      expect(video).toHaveAttribute('src', 'https://example.com/movie.mp4');
    });

    it('does not wrap videos in dialog trigger', () => {
      const imagesAndVideos = [createMockVideo()];
      render(<PostAttachmentsImagesAndVideos imagesAndVideos={imagesAndVideos} />);

      // Should only have video, no dialog trigger for videos in grid
      const dialogTriggers = screen.queryAllByTestId('dialog-trigger');
      expect(dialogTriggers).toHaveLength(0);
    });
  });

  describe('Dialog functionality', () => {
    it('renders dialog content with carousel when open', () => {
      setDialogOpen(true);
      const imagesAndVideos = [createMockImage(), createMockImage()];
      render(<PostAttachmentsImagesAndVideos imagesAndVideos={imagesAndVideos} />);

      expect(screen.getByTestId('carousel')).toBeInTheDocument();
    });

    it('renders dialog close button when open', () => {
      setDialogOpen(true);
      const imagesAndVideos = [createMockImage()];
      render(<PostAttachmentsImagesAndVideos imagesAndVideos={imagesAndVideos} />);

      expect(screen.getByTestId('dialog-close')).toBeInTheDocument();
    });

    it('renders X icon in close button when open', () => {
      setDialogOpen(true);
      const imagesAndVideos = [createMockImage()];
      render(<PostAttachmentsImagesAndVideos imagesAndVideos={imagesAndVideos} />);

      expect(screen.getByTestId('icon-x')).toBeInTheDocument();
    });

    it('renders dialog content with hidden title for accessibility', () => {
      setDialogOpen(true);
      const imagesAndVideos = [createMockImage()];
      render(<PostAttachmentsImagesAndVideos imagesAndVideos={imagesAndVideos} />);

      const dialogContent = screen.getByTestId('dialog-content');
      expect(dialogContent).toHaveAttribute('data-hidden-title', 'Post Attachments Media Carousel');
    });

    it('does not render dialog content when closed', () => {
      setDialogOpen(false);
      const imagesAndVideos = [createMockImage()];
      render(<PostAttachmentsImagesAndVideos imagesAndVideos={imagesAndVideos} />);

      expect(screen.queryByTestId('dialog-content')).not.toBeInTheDocument();
    });
  });

  describe('Carousel functionality', () => {
    it('renders carousel with loop option', () => {
      setDialogOpen(true);
      const imagesAndVideos = [createMockImage(), createMockImage()];
      render(<PostAttachmentsImagesAndVideos imagesAndVideos={imagesAndVideos} />);

      const carousel = screen.getByTestId('carousel');
      expect(carousel).toHaveAttribute('data-loop', 'true');
    });

    it('renders carousel with duration option', () => {
      setDialogOpen(true);
      const imagesAndVideos = [createMockImage(), createMockImage()];
      render(<PostAttachmentsImagesAndVideos imagesAndVideos={imagesAndVideos} />);

      const carousel = screen.getByTestId('carousel');
      expect(carousel).toHaveAttribute('data-duration', '15');
    });

    it('renders carousel items for each media', () => {
      setDialogOpen(true);
      const imagesAndVideos = [createMockImage(), createMockImage(), createMockVideo()];
      render(<PostAttachmentsImagesAndVideos imagesAndVideos={imagesAndVideos} />);

      const carouselItems = screen.getAllByTestId('carousel-item');
      expect(carouselItems).toHaveLength(3);
    });

    it('renders carousel navigation buttons for multiple items', () => {
      setDialogOpen(true);
      const imagesAndVideos = [createMockImage(), createMockImage()];
      render(<PostAttachmentsImagesAndVideos imagesAndVideos={imagesAndVideos} />);

      expect(screen.getByTestId('carousel-previous')).toBeInTheDocument();
      expect(screen.getByTestId('carousel-next')).toBeInTheDocument();
    });

    it('does not render navigation buttons for single item', () => {
      setDialogOpen(true);
      const imagesAndVideos = [createMockImage()];
      render(<PostAttachmentsImagesAndVideos imagesAndVideos={imagesAndVideos} />);

      expect(screen.queryByTestId('carousel-previous')).not.toBeInTheDocument();
      expect(screen.queryByTestId('carousel-next')).not.toBeInTheDocument();
    });

    it('renders counter for multiple items', () => {
      setDialogOpen(true);
      const imagesAndVideos = [createMockImage(), createMockImage(), createMockImage()];
      render(<PostAttachmentsImagesAndVideos imagesAndVideos={imagesAndVideos} />);

      expect(screen.getByText('1/3')).toBeInTheDocument();
    });

    it('does not render counter for single item', () => {
      setDialogOpen(true);
      const imagesAndVideos = [createMockImage()];
      render(<PostAttachmentsImagesAndVideos imagesAndVideos={imagesAndVideos} />);

      expect(screen.queryByText('1/1')).not.toBeInTheDocument();
    });
  });

  describe('Fullscreen functionality', () => {
    it('renders fullscreen button when dialog is open', () => {
      setDialogOpen(true);
      const imagesAndVideos = [createMockImage()];
      render(<PostAttachmentsImagesAndVideos imagesAndVideos={imagesAndVideos} />);

      const buttons = screen.getAllByTestId('button');
      const fullscreenButton = buttons.find((btn) => btn.textContent?.includes('Fullscreen'));
      expect(fullscreenButton).toBeInTheDocument();
    });

    it('renders maximize icon in fullscreen button', () => {
      setDialogOpen(true);
      const imagesAndVideos = [createMockImage()];
      render(<PostAttachmentsImagesAndVideos imagesAndVideos={imagesAndVideos} />);

      expect(screen.getByTestId('icon-maximize')).toBeInTheDocument();
    });

    it('fullscreen button is enabled when fullscreenEnabled is true', () => {
      setDialogOpen(true);
      Object.defineProperty(document, 'fullscreenEnabled', { value: true });
      const imagesAndVideos = [createMockImage()];
      render(<PostAttachmentsImagesAndVideos imagesAndVideos={imagesAndVideos} />);

      const buttons = screen.getAllByTestId('button');
      const fullscreenButton = buttons.find((btn) => btn.textContent?.includes('Fullscreen'));
      expect(fullscreenButton).not.toBeDisabled();
    });

    it('fullscreen button is disabled when fullscreenEnabled is false', () => {
      setDialogOpen(true);
      Object.defineProperty(document, 'fullscreenEnabled', { value: false });
      const imagesAndVideos = [createMockImage()];
      render(<PostAttachmentsImagesAndVideos imagesAndVideos={imagesAndVideos} />);

      const buttons = screen.getAllByTestId('button');
      const fullscreenButton = buttons.find((btn) => btn.textContent?.includes('Fullscreen'));
      expect(fullscreenButton).toBeDisabled();
    });

    it('calls requestFullscreen when fullscreen button is clicked', () => {
      setDialogOpen(true);
      const mockRequestFullscreen = vi.fn().mockResolvedValue(undefined);
      const mockElement = document.createElement('div');
      mockElement.requestFullscreen = mockRequestFullscreen;
      mockElement.id = 'media-item-0';
      document.body.appendChild(mockElement);

      const imagesAndVideos = [createMockImage()];
      render(<PostAttachmentsImagesAndVideos imagesAndVideos={imagesAndVideos} />);

      const buttons = screen.getAllByTestId('button');
      const fullscreenButton = buttons.find((btn) => btn.textContent?.includes('Fullscreen'));
      fireEvent.click(fullscreenButton!);

      expect(mockRequestFullscreen).toHaveBeenCalled();

      document.body.removeChild(mockElement);
    });

    it('shows toast error when fullscreen fails', async () => {
      setDialogOpen(true);
      const mockError = new Error('Fullscreen not allowed');
      const mockRequestFullscreen = vi.fn().mockRejectedValue(mockError);
      const mockElement = document.createElement('div');
      mockElement.requestFullscreen = mockRequestFullscreen;
      mockElement.id = 'media-item-0';
      document.body.appendChild(mockElement);

      const imagesAndVideos = [createMockImage()];
      render(<PostAttachmentsImagesAndVideos imagesAndVideos={imagesAndVideos} />);

      const buttons = screen.getAllByTestId('button');
      const fullscreenButton = buttons.find((btn) => btn.textContent?.includes('Fullscreen'));
      fireEvent.click(fullscreenButton!);

      // Wait for the promise rejection to be handled
      await vi.waitFor(() => {
        expect(mockToast).toHaveBeenCalledWith({
          title: 'Error attempting to enable fullscreen',
          description: mockError,
        });
      });

      document.body.removeChild(mockElement);
    });
  });

  describe('Fullscreen swipe disable', () => {
    it('sets watchDrag to true when exiting fullscreen', () => {
      setDialogOpen(true);
      const imagesAndVideos = [createMockImage()];
      render(<PostAttachmentsImagesAndVideos imagesAndVideos={imagesAndVideos} />);

      // Simulate entering fullscreen first
      Object.defineProperty(document, 'fullscreenElement', {
        value: document.createElement('div'),
        configurable: true,
      });
      fireEvent(document, new Event('fullscreenchange'));

      // Simulate exiting fullscreen
      Object.defineProperty(document, 'fullscreenElement', { value: null, configurable: true });
      fireEvent(document, new Event('fullscreenchange'));

      const carousel = screen.getByTestId('carousel');
      expect(carousel).toHaveAttribute('data-watch-drag', 'true');
    });

    it('sets watchDrag to false when entering fullscreen', () => {
      setDialogOpen(true);
      const imagesAndVideos = [createMockImage()];
      render(<PostAttachmentsImagesAndVideos imagesAndVideos={imagesAndVideos} />);

      // Simulate entering fullscreen
      Object.defineProperty(document, 'fullscreenElement', {
        value: document.createElement('div'),
        configurable: true,
      });
      fireEvent(document, new Event('fullscreenchange'));

      const carousel = screen.getByTestId('carousel');
      expect(carousel).toHaveAttribute('data-watch-drag', 'false');
    });

    it('adds fullscreenchange event listener on mount', () => {
      const addEventListenerSpy = vi.spyOn(document, 'addEventListener');
      const imagesAndVideos = [createMockImage()];
      render(<PostAttachmentsImagesAndVideos imagesAndVideos={imagesAndVideos} />);

      expect(addEventListenerSpy).toHaveBeenCalledWith('fullscreenchange', expect.any(Function));
      addEventListenerSpy.mockRestore();
    });

    it('removes fullscreenchange event listener on unmount', () => {
      const removeEventListenerSpy = vi.spyOn(document, 'removeEventListener');
      const imagesAndVideos = [createMockImage()];
      const { unmount } = render(<PostAttachmentsImagesAndVideos imagesAndVideos={imagesAndVideos} />);

      unmount();

      expect(removeEventListenerSpy).toHaveBeenCalledWith('fullscreenchange', expect.any(Function));
      removeEventListenerSpy.mockRestore();
    });
  });

  describe('Click behavior', () => {
    it('stops event propagation when image button is clicked', () => {
      const parentClickHandler = vi.fn();
      const imagesAndVideos = [createMockImage()];

      render(
        <div onClick={parentClickHandler}>
          <PostAttachmentsImagesAndVideos imagesAndVideos={imagesAndVideos} />
        </div>,
      );

      // Click on the image button (which has stopPropagation)
      const button = screen.getByTestId('button');
      fireEvent.click(button);
      expect(parentClickHandler).not.toHaveBeenCalled();
    });

    it('stops event propagation when video is clicked', () => {
      const parentClickHandler = vi.fn();
      const imagesAndVideos = [createMockVideo()];

      render(
        <div onClick={parentClickHandler}>
          <PostAttachmentsImagesAndVideos imagesAndVideos={imagesAndVideos} />
        </div>,
      );

      // Click on the video element (which has stopPropagation)
      const video = screen.getByTestId('video');
      fireEvent.click(video);
      expect(parentClickHandler).not.toHaveBeenCalled();
    });

    it('stops event propagation when dialog content is clicked', () => {
      setDialogOpen(true);
      const parentClickHandler = vi.fn();
      const imagesAndVideos = [createMockImage()];

      render(
        <div onClick={parentClickHandler}>
          <PostAttachmentsImagesAndVideos imagesAndVideos={imagesAndVideos} />
        </div>,
      );

      const dialogContent = screen.getByTestId('dialog-content');
      fireEvent.click(dialogContent);

      expect(parentClickHandler).not.toHaveBeenCalled();
    });
  });

  describe('Image types', () => {
    it('handles JPEG images correctly', () => {
      const imagesAndVideos = [createMockImage({ type: 'image/jpeg' })];
      render(<PostAttachmentsImagesAndVideos imagesAndVideos={imagesAndVideos} />);

      expect(screen.getByTestId('image')).toBeInTheDocument();
      expect(screen.getByTestId('dialog-trigger')).toBeInTheDocument();
    });

    it('handles PNG images correctly', () => {
      const imagesAndVideos = [createMockImage({ type: 'image/png' })];
      render(<PostAttachmentsImagesAndVideos imagesAndVideos={imagesAndVideos} />);

      expect(screen.getByTestId('image')).toBeInTheDocument();
    });

    it('handles WebP images correctly', () => {
      const imagesAndVideos = [createMockImage({ type: 'image/webp' })];
      render(<PostAttachmentsImagesAndVideos imagesAndVideos={imagesAndVideos} />);

      expect(screen.getByTestId('image')).toBeInTheDocument();
    });

    it('handles SVG images correctly', () => {
      const imagesAndVideos = [createMockImage({ type: 'image/svg+xml' })];
      render(<PostAttachmentsImagesAndVideos imagesAndVideos={imagesAndVideos} />);

      expect(screen.getByTestId('image')).toBeInTheDocument();
    });
  });

  describe('Video types', () => {
    it('handles MP4 videos correctly', () => {
      const imagesAndVideos = [createMockVideo({ type: 'video/mp4' })];
      render(<PostAttachmentsImagesAndVideos imagesAndVideos={imagesAndVideos} />);

      expect(screen.getByTestId('video')).toBeInTheDocument();
    });

    it('handles WebM videos correctly', () => {
      const imagesAndVideos = [createMockVideo({ type: 'video/webm' })];
      render(<PostAttachmentsImagesAndVideos imagesAndVideos={imagesAndVideos} />);

      expect(screen.getByTestId('video')).toBeInTheDocument();
    });

    it('handles OGG videos correctly', () => {
      const imagesAndVideos = [createMockVideo({ type: 'video/ogg' })];
      render(<PostAttachmentsImagesAndVideos imagesAndVideos={imagesAndVideos} />);

      expect(screen.getByTestId('video')).toBeInTheDocument();
    });
  });

  describe('Edge cases', () => {
    it('handles media with special characters in name', () => {
      const imagesAndVideos = [createMockImage({ name: 'my photo (1) - final.jpg' })];
      render(<PostAttachmentsImagesAndVideos imagesAndVideos={imagesAndVideos} />);

      const image = screen.getByTestId('image');
      expect(image).toHaveAttribute('alt', 'my photo (1) - final.jpg');
    });

    it('handles media with query parameters in URL', () => {
      const imagesAndVideos = [
        createMockImage({
          urls: {
            main: 'https://example.com/image.jpg?token=abc123',
            feed: 'https://example.com/image-feed.jpg?token=abc123',
          },
        }),
      ];
      render(<PostAttachmentsImagesAndVideos imagesAndVideos={imagesAndVideos} />);

      const image = screen.getByTestId('image');
      expect(image).toHaveAttribute('src', 'https://example.com/image-feed.jpg?token=abc123');
    });

    it('handles media with encoded URL characters', () => {
      const imagesAndVideos = [
        createMockImage({
          urls: {
            main: 'https://example.com/my%20image.jpg',
            feed: 'https://example.com/my%20image-feed.jpg',
          },
        }),
      ];
      render(<PostAttachmentsImagesAndVideos imagesAndVideos={imagesAndVideos} />);

      const image = screen.getByTestId('image');
      expect(image).toHaveAttribute('src', 'https://example.com/my%20image-feed.jpg');
    });

    it('handles unicode characters in media name', () => {
      const imagesAndVideos = [createMockImage({ name: '图片-фото-📷.jpg' })];
      render(<PostAttachmentsImagesAndVideos imagesAndVideos={imagesAndVideos} />);

      const image = screen.getByTestId('image');
      expect(image).toHaveAttribute('alt', '图片-фото-📷.jpg');
    });

    it('handles large number of media items', () => {
      setDialogOpen(true);
      const imagesAndVideos = Array.from({ length: 10 }, (_, i) =>
        createMockImage({
          name: `image${i}.jpg`,
          urls: { main: `https://example.com/image${i}.jpg`, feed: `https://example.com/image${i}-feed.jpg` },
        }),
      );
      render(<PostAttachmentsImagesAndVideos imagesAndVideos={imagesAndVideos} />);

      const carouselItems = screen.getAllByTestId('carousel-item');
      expect(carouselItems).toHaveLength(10);
    });

    it('handles empty media name', () => {
      const imagesAndVideos = [createMockImage({ name: '' })];
      render(<PostAttachmentsImagesAndVideos imagesAndVideos={imagesAndVideos} />);

      const image = screen.getByTestId('image');
      expect(image).toHaveAttribute('alt', '');
    });
  });

  describe('Styling', () => {
    it('applies grid layout to container', () => {
      const imagesAndVideos = [createMockImage()];
      render(<PostAttachmentsImagesAndVideos imagesAndVideos={imagesAndVideos} />);

      const containers = screen.getAllByTestId('container');
      const gridContainer = containers.find((c) => c.getAttribute('data-display') === 'grid');
      expect(gridContainer).toBeInTheDocument();
    });

    it('applies gap-3 class to grid container', () => {
      const imagesAndVideos = [createMockImage()];
      render(<PostAttachmentsImagesAndVideos imagesAndVideos={imagesAndVideos} />);

      const containers = screen.getAllByTestId('container');
      const gridContainer = containers.find((c) => c.getAttribute('data-display') === 'grid');
      expect(gridContainer).toHaveClass('gap-3');
    });

    it('fullscreen button has secondary variant', () => {
      setDialogOpen(true);
      const imagesAndVideos = [createMockImage()];
      render(<PostAttachmentsImagesAndVideos imagesAndVideos={imagesAndVideos} />);

      const buttons = screen.getAllByTestId('button');
      const fullscreenButton = buttons.find((btn) => btn.textContent?.includes('Fullscreen'));
      expect(fullscreenButton).toHaveAttribute('data-variant', 'secondary');
    });

    it('fullscreen button has sm size', () => {
      setDialogOpen(true);
      const imagesAndVideos = [createMockImage()];
      render(<PostAttachmentsImagesAndVideos imagesAndVideos={imagesAndVideos} />);

      const buttons = screen.getAllByTestId('button');
      const fullscreenButton = buttons.find((btn) => btn.textContent?.includes('Fullscreen'));
      expect(fullscreenButton).toHaveAttribute('data-size', 'sm');
    });
  });

  describe('Video pause behavior', () => {
    it('does not pause video in grid when dialog is closed', () => {
      setDialogOpen(false);
      const imagesAndVideos = [createMockVideo()];
      render(<PostAttachmentsImagesAndVideos imagesAndVideos={imagesAndVideos} />);

      // Get the video in the grid
      const video = screen.getByTestId('video');
      expect(video).toHaveAttribute('data-pause-video', 'false');
    });

    it('pauses carousel videos that are not at current index', () => {
      setDialogOpen(true);
      const imagesAndVideos = [
        createMockVideo({ urls: { main: 'https://example.com/video1.mp4' } }),
        createMockVideo({ urls: { main: 'https://example.com/video2.mp4' } }),
        createMockVideo({ urls: { main: 'https://example.com/video3.mp4' } }),
      ];
      render(<PostAttachmentsImagesAndVideos imagesAndVideos={imagesAndVideos} />);

      // In the carousel, videos not at currentIndex (0) should have pauseVideo=true
      // Videos at currentIndex (0) should have pauseVideo=false
      const videos = screen.getAllByTestId('video');
      // Grid videos (first 3) + Carousel videos (next 3)
      // Carousel videos are at indices 3, 4, 5
      // currentIndex is 0, so carousel video at index 0 (videos[3]) should NOT be paused
      // carousel videos at index 1 and 2 (videos[4], videos[5]) should be paused
      expect(videos[3]).toHaveAttribute('data-pause-video', 'false'); // currentIndex === 0
      expect(videos[4]).toHaveAttribute('data-pause-video', 'true'); // currentIndex !== 1
      expect(videos[5]).toHaveAttribute('data-pause-video', 'true'); // currentIndex !== 2
    });
  });
});

describe('PostAttachmentsImagesAndVideos - Snapshots', () => {
  beforeEach(() => {
    vi.clearAllMocks();
    dialogOpenState = false;
    dialogOpenStateSetByTest = false;
    Object.defineProperty(document, 'fullscreenEnabled', {
      value: true,
      writable: true,
    });
  });

  it('matches snapshot with single image', () => {
    const imagesAndVideos = [
      createMockImage({
        name: 'snapshot-image.jpg',
        urls: {
          main: 'https://example.com/snapshot-main.jpg',
          feed: 'https://example.com/snapshot-feed.jpg',
        },
      }),
    ];
    const { container } = render(<PostAttachmentsImagesAndVideos imagesAndVideos={imagesAndVideos} />);
    expect(container.firstChild).toMatchSnapshot();
  });

  it('matches snapshot with multiple images', () => {
    const imagesAndVideos = [
      createMockImage({
        name: 'image1.jpg',
        urls: { main: 'https://example.com/image1.jpg', feed: 'https://example.com/image1-feed.jpg' },
      }),
      createMockImage({
        name: 'image2.jpg',
        urls: { main: 'https://example.com/image2.jpg', feed: 'https://example.com/image2-feed.jpg' },
      }),
      createMockImage({
        name: 'image3.jpg',
        urls: { main: 'https://example.com/image3.jpg', feed: 'https://example.com/image3-feed.jpg' },
      }),
    ];
    const { container } = render(<PostAttachmentsImagesAndVideos imagesAndVideos={imagesAndVideos} />);
    expect(container.firstChild).toMatchSnapshot();
  });

  it('matches snapshot with single video', () => {
    const imagesAndVideos = [
      createMockVideo({
        name: 'snapshot-video.mp4',
        urls: { main: 'https://example.com/snapshot-video.mp4' },
      }),
    ];
    const { container } = render(<PostAttachmentsImagesAndVideos imagesAndVideos={imagesAndVideos} />);
    expect(container.firstChild).toMatchSnapshot();
  });

  it('matches snapshot with mixed images and videos', () => {
    const imagesAndVideos = [
      createMockImage({
        name: 'mixed-image.jpg',
        urls: { main: 'https://example.com/mixed-main.jpg', feed: 'https://example.com/mixed-feed.jpg' },
      }),
      createMockVideo({
        name: 'mixed-video.mp4',
        urls: { main: 'https://example.com/mixed-video.mp4' },
      }),
      createMockGif({
        name: 'mixed-gif.gif',
        urls: { main: 'https://example.com/mixed-gif.gif', feed: 'https://example.com/mixed-gif-feed.jpg' },
      }),
    ];
    const { container } = render(<PostAttachmentsImagesAndVideos imagesAndVideos={imagesAndVideos} />);
    expect(container.firstChild).toMatchSnapshot();
  });

  it('matches snapshot with empty array', () => {
    const { container } = render(<PostAttachmentsImagesAndVideos imagesAndVideos={[]} />);
    expect(container.firstChild).toMatchSnapshot();
  });

  it('matches snapshot with GIF image', () => {
    const imagesAndVideos = [
      createMockGif({
        name: 'animated.gif',
        urls: { main: 'https://example.com/animated.gif', feed: 'https://example.com/animated-thumb.jpg' },
      }),
    ];
    const { container } = render(<PostAttachmentsImagesAndVideos imagesAndVideos={imagesAndVideos} />);
    expect(container.firstChild).toMatchSnapshot();
  });

  it('matches snapshot with four images (2x2 grid)', () => {
    const imagesAndVideos = [
      createMockImage({
        name: 'grid1.jpg',
        urls: { main: 'https://example.com/grid1.jpg', feed: 'https://example.com/grid1-feed.jpg' },
      }),
      createMockImage({
        name: 'grid2.jpg',
        urls: { main: 'https://example.com/grid2.jpg', feed: 'https://example.com/grid2-feed.jpg' },
      }),
      createMockImage({
        name: 'grid3.jpg',
        urls: { main: 'https://example.com/grid3.jpg', feed: 'https://example.com/grid3-feed.jpg' },
      }),
      createMockImage({
        name: 'grid4.jpg',
        urls: { main: 'https://example.com/grid4.jpg', feed: 'https://example.com/grid4-feed.jpg' },
      }),
    ];
    const { container } = render(<PostAttachmentsImagesAndVideos imagesAndVideos={imagesAndVideos} />);
    expect(container.firstChild).toMatchSnapshot();
  });

  it('matches snapshot with multiple videos', () => {
    const imagesAndVideos = [
      createMockVideo({
        name: 'video1.mp4',
        urls: { main: 'https://example.com/video1.mp4' },
      }),
      createMockVideo({
        name: 'video2.mp4',
        urls: { main: 'https://example.com/video2.mp4' },
      }),
      createMockVideo({
        name: 'video3.mp4',
        urls: { main: 'https://example.com/video3.mp4' },
      }),
    ];
    const { container } = render(<PostAttachmentsImagesAndVideos imagesAndVideos={imagesAndVideos} />);
    expect(container.firstChild).toMatchSnapshot();
  });

  it('matches snapshot with dialog open showing single image carousel', () => {
    setDialogOpen(true);
    const imagesAndVideos = [
      createMockImage({
        name: 'dialog-image.jpg',
        urls: { main: 'https://example.com/dialog-main.jpg', feed: 'https://example.com/dialog-feed.jpg' },
      }),
    ];
    const { container } = render(<PostAttachmentsImagesAndVideos imagesAndVideos={imagesAndVideos} />);
    expect(container.firstChild).toMatchSnapshot();
  });

  it('matches snapshot with dialog open showing multiple images carousel', () => {
    setDialogOpen(true);
    const imagesAndVideos = [
      createMockImage({
        name: 'carousel1.jpg',
        urls: { main: 'https://example.com/carousel1.jpg', feed: 'https://example.com/carousel1-feed.jpg' },
      }),
      createMockImage({
        name: 'carousel2.jpg',
        urls: { main: 'https://example.com/carousel2.jpg', feed: 'https://example.com/carousel2-feed.jpg' },
      }),
      createMockImage({
        name: 'carousel3.jpg',
        urls: { main: 'https://example.com/carousel3.jpg', feed: 'https://example.com/carousel3-feed.jpg' },
      }),
    ];
    const { container } = render(<PostAttachmentsImagesAndVideos imagesAndVideos={imagesAndVideos} />);
    expect(container.firstChild).toMatchSnapshot();
  });

  it('matches snapshot with dialog open showing mixed media carousel', () => {
    setDialogOpen(true);
    const imagesAndVideos = [
      createMockImage({
        name: 'mixed-image.jpg',
        urls: { main: 'https://example.com/mixed-main.jpg', feed: 'https://example.com/mixed-feed.jpg' },
      }),
      createMockVideo({
        name: 'mixed-video.mp4',
        urls: { main: 'https://example.com/mixed-video.mp4' },
      }),
    ];
    const { container } = render(<PostAttachmentsImagesAndVideos imagesAndVideos={imagesAndVideos} />);
    expect(container.firstChild).toMatchSnapshot();
  });

  it('matches snapshot with dialog open showing videos carousel', () => {
    setDialogOpen(true);
    const imagesAndVideos = [
      createMockVideo({
        name: 'carousel-video1.mp4',
        urls: { main: 'https://example.com/carousel-video1.mp4' },
      }),
      createMockVideo({
        name: 'carousel-video2.mp4',
        urls: { main: 'https://example.com/carousel-video2.mp4' },
      }),
    ];
    const { container } = render(<PostAttachmentsImagesAndVideos imagesAndVideos={imagesAndVideos} />);
    expect(container.firstChild).toMatchSnapshot();
  });

  it('matches snapshot with dialog open showing single video carousel', () => {
    setDialogOpen(true);
    const imagesAndVideos = [
      createMockVideo({
        name: 'single-carousel-video.mp4',
        urls: { main: 'https://example.com/single-carousel-video.mp4' },
      }),
    ];
    const { container } = render(<PostAttachmentsImagesAndVideos imagesAndVideos={imagesAndVideos} />);
    expect(container.firstChild).toMatchSnapshot();
  });
});<|MERGE_RESOLUTION|>--- conflicted
+++ resolved
@@ -177,11 +177,7 @@
     className,
   }: {
     children: React.ReactNode;
-<<<<<<< HEAD
-    opts?: { startIndex?: number; loop?: boolean; duration?: number };
-=======
-    opts?: { startIndex?: number; loop?: boolean; watchDrag?: boolean };
->>>>>>> deba0509
+    opts?: { startIndex?: number; loop?: boolean; duration?: number; watchDrag?: boolean };
     setApi?: (api: unknown) => void;
     className?: string;
   }) => {
@@ -199,11 +195,8 @@
         data-testid="carousel"
         data-start-index={opts?.startIndex}
         data-loop={opts?.loop}
-<<<<<<< HEAD
         data-duration={opts?.duration}
-=======
         data-watch-drag={opts?.watchDrag}
->>>>>>> deba0509
         className={className}
       >
         {children}
