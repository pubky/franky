--- conflicted
+++ resolved
@@ -53,18 +53,9 @@
     return (
       <div
         className={Libs.cn(
-<<<<<<< HEAD
           'relative flex h-8 items-center rounded-lg px-3',
           'border border-dashed border-input focus-within:border-white/80',
           className,
-=======
-          'flex-1 bg-transparent text-sm leading-5 font-bold caret-white outline-none',
-          'border-none shadow-none ring-0 hover:outline-none focus:ring-0 focus:ring-offset-0 focus:outline-none',
-          'h-6 p-0',
-          showEmojiPicker ? 'pr-6' : undefined,
-          'placeholder:font-bold placeholder:text-input',
-          value ? 'text-secondary-foreground' : 'text-input',
->>>>>>> 8f466e88
         )}
       >
         <Atoms.Input
@@ -78,19 +69,18 @@
           autoFocus={autoFocus}
           aria-label="Add new tag"
           className={Libs.cn(
-            'flex-1 bg-transparent text-sm font-bold leading-5 outline-none caret-white',
-            'border-none shadow-none ring-0 focus:ring-0 focus:outline-none focus:ring-offset-0 hover:outline-none',
-            'p-0 h-6',
+            'flex-1 bg-transparent text-sm leading-5 font-bold caret-white outline-none',
+            'border-none shadow-none ring-0 hover:outline-none focus:ring-0 focus:ring-offset-0 focus:outline-none',
+            'h-6 p-0',
             showEmojiPicker ? 'pr-6' : undefined,
-            'placeholder:text-input placeholder:font-bold',
+            'placeholder:font-bold placeholder:text-input',
             value ? 'text-secondary-foreground' : 'text-input',
           )}
         />
 
-<<<<<<< HEAD
         {/* Emoji inside dashed area (both sizes) */}
         {showEmojiPicker && (
-          <div className="pointer-events-auto absolute right-1 top-1/2 -translate-y-1/2">
+          <div className="pointer-events-auto absolute top-1/2 right-1 -translate-y-1/2">
             <Atoms.Button
               variant="secondary"
               size="icon"
@@ -107,25 +97,4 @@
   },
 );
 
-PostTagInput.displayName = 'PostTagInput';
-=======
-      {/* Emoji inside dashed area (both sizes) */}
-      {showEmojiPicker && (
-        <div className="pointer-events-auto absolute top-1/2 right-1 -translate-y-1/2">
-          <Atoms.Button
-            variant="secondary"
-            size="icon"
-            onClick={onEmojiClick}
-            className="size-5 border-none p-1"
-            style={{ boxShadow: '0px 1px 2px 0px rgba(5, 5, 10, 0.2)' }}
-            aria-label="Open emoji picker"
-          >
-            <Libs.Smile className="size-3" strokeWidth={2} />
-          </Atoms.Button>
-        </div>
-      )}
-    </div>
-  );
-  return InputBox;
-}
->>>>>>> 8f466e88
+PostTagInput.displayName = 'PostTagInput';