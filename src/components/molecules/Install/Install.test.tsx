import { describe, it, expect, vi, beforeEach } from 'vitest';
import { render, screen, fireEvent } from '@testing-library/react';
import { InstallCard, InstallHeader, InstallNavigation } from './Install';
import * as App from '@/app';

// Helper function to normalize Radix UI IDs for snapshot testing
const normalizeRadixIds = (html: string): string => {
  // Create a map to track ID replacements
  const idMap = new Map<string, string>();
  let counter = 0;

  return html.replace(/radix-«r[0-9a-z]+»/gi, (match) => {
    if (!idMap.has(match)) {
      idMap.set(match, `radix-«r${counter}»`);
      counter++;
    }
    return idMap.get(match)!;
  });
};

// Mock Next.js Image
vi.mock('next/image', () => ({
  __esModule: true,
  default: ({ src, alt, ...props }: { src: string; alt: string; [key: string]: unknown }) => (
    <img src={src} alt={alt} {...props} />
  ),
}));

// Mock Next.js router
const mockPush = vi.fn();
vi.mock('next/navigation', () => ({
  useRouter: () => ({
    push: mockPush,
  }),
}));

<<<<<<< HEAD
=======
// Mock Core
const mockReset = vi.fn();
vi.mock('@/core', async (importOriginal) => {
  const actual = await importOriginal<typeof import('@/core')>();
  return {
    ...actual,
    useOnboardingStore: () => ({
      reset: mockReset,
    }),
  };
});

>>>>>>> 7bc89307
describe('InstallCard', () => {
  it('matches snapshot', () => {
    const { container } = render(<InstallCard />);
    const normalizedHtml = normalizeRadixIds(container.innerHTML);
    expect(normalizedHtml).toMatchSnapshot();
  });
});

describe('InstallHeader', () => {
  it('matches snapshot', () => {
    const { container } = render(<InstallHeader />);
    expect(container.firstChild).toMatchSnapshot();
  });
});

describe('InstallNavigation', () => {
  beforeEach(() => {
    vi.clearAllMocks();
  });

  it('matches snapshot', () => {
    const { container } = render(<InstallNavigation />);
    const normalizedHtml = normalizeRadixIds(container.innerHTML);
    expect(normalizedHtml).toMatchSnapshot();
  });

  it('handles create button click', () => {
    render(<InstallNavigation />);

    const createButton = screen.getByRole('button', { name: /Create keys in browser/i });
    fireEvent.click(createButton);

    expect(mockPush).toHaveBeenCalledWith(App.ONBOARDING_ROUTES.PUBKY);
  });

  it('handles continue button click', () => {
    render(<InstallNavigation />);

    const continueButton = screen.getByRole('button', { name: /Continue with Pubky Ring/i });
    fireEvent.click(continueButton);

    expect(mockPush).toHaveBeenCalledWith(App.ONBOARDING_ROUTES.SCAN);
  });
});<|MERGE_RESOLUTION|>--- conflicted
+++ resolved
@@ -34,8 +34,6 @@
   }),
 }));
 
-<<<<<<< HEAD
-=======
 // Mock Core
 const mockReset = vi.fn();
 vi.mock('@/core', async (importOriginal) => {
@@ -48,7 +46,6 @@
   };
 });
 
->>>>>>> 7bc89307
 describe('InstallCard', () => {
   it('matches snapshot', () => {
     const { container } = render(<InstallCard />);
