--- conflicted
+++ resolved
@@ -1,8 +1,4 @@
-<<<<<<< HEAD
-import { Scan, X } from '@/libs/icons';
-=======
-import { Scan } from 'lucide-react';
->>>>>>> bd4d4d2a
+import { Scan } from '@/libs/icons';
 import Image from 'next/image';
 
 import * as Atoms from '@/atoms';
