--- conflicted
+++ resolved
@@ -52,23 +52,6 @@
     className: 'border-none shadow-xs-dark',
   };
 
-<<<<<<< HEAD
-      {/* Reply Button */}
-      <Atoms.Button
-        variant="secondary"
-        size="sm"
-        onClick={(e) => {
-          e.stopPropagation();
-          onReplyClick?.();
-        }}
-        className="border-none"
-        style={{ boxShadow: '0px 1px 2px 0px rgba(5, 5, 10, 0.2)' }}
-        aria-label={`Reply to post (${postCounts.replies})`}
-      >
-        <Libs.MessageCircle className="size-4 text-secondary-foreground" strokeWidth={2} />
-        <span className="text-xs font-bold leading-4 text-muted-foreground">{postCounts.replies}</span>
-      </Atoms.Button>
-=======
   const actionButtons: ActionButtonConfig[] = [
     {
       icon: Libs.Tag,
@@ -101,7 +84,6 @@
       ariaLabel: 'More options',
     },
   ];
->>>>>>> 1125a965
 
   return (
     <div className={Libs.cn('flex gap-2', className)}>
