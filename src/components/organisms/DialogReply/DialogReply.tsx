--- conflicted
+++ resolved
@@ -16,16 +16,7 @@
         </Atoms.DialogHeader>
         <Atoms.Container className="gap-3">
           {/* Post being replied to */}
-<<<<<<< HEAD
-          <Atoms.Card className="rounded-md py-0">
-            <Atoms.CardContent className="flex flex-col gap-4 p-6">
-              <Organisms.PostHeader postId={postId} showPopover={false} />
-              <Organisms.PostContent postId={postId} />
-            </Atoms.CardContent>
-          </Atoms.Card>
-=======
           <Molecules.PostPreviewCard postId={postId} />
->>>>>>> 74266492
 
           {/* Reply input */}
           <Atoms.Container className="relative pl-6" overrideDefaults>
