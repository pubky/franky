--- conflicted
+++ resolved
@@ -99,7 +99,6 @@
       DialogReply
     </div>
   ),
-<<<<<<< HEAD
   DialogRepost: ({
     postId,
     open,
@@ -112,15 +111,30 @@
     <div data-testid="dialog-repost" data-post-id={postId} data-open={open} onClick={() => onOpenChangeAction(false)}>
       DialogRepost
     </div>
-=======
-  ClickableTagsList: ({ taggedId }: { taggedId: string }) => (
-    <div data-testid="clickable-tags-list">ClickableTagsList {taggedId}</div>
->>>>>>> c7168a47
+  ),
+  ClickableTagsList: ({
+    taggedId,
+    taggedKind,
+    showCount: _showCount,
+    showInput: _showInput,
+    addMode: _addMode,
+  }: {
+    taggedId: string;
+    taggedKind: unknown;
+    showCount?: boolean;
+    showInput?: boolean;
+    addMode?: boolean;
+    [key: string]: unknown;
+  }) => (
+    <div data-testid="clickable-tags-list" data-tagged-id={taggedId} data-tagged-kind={String(taggedKind)}>
+      ClickableTagsList {taggedId}
+    </div>
   ),
 }));
 
 // Stub molecules used by PostMain
 vi.mock('@/molecules', () => ({
+  PostTagsList: ({ postId }: { postId: string }) => <div data-testid="post-tags-list">PostTagsList {postId}</div>,
   PostDeleted: () => <div data-testid="post-deleted">PostDeleted</div>,
   RepostHeader: ({ onUndo, isUndoing }: { onUndo: () => void; isUndoing?: boolean }) => (
     <div data-testid="repost-header" data-is-undoing={isUndoing}>
