--- conflicted
+++ resolved
@@ -33,59 +33,32 @@
   };
 
   return (
-<<<<<<< HEAD
     <>
       <div onClick={onClick} className="cursor-pointer">
-        <Atoms.Card className={Libs.cn('w-full', className)}>
-          <Atoms.CardContent className="px-4 md:px-6 md:py-0">
-            <div className="flex flex-col gap-4 md:gap-4 w-full">
-              <Organisms.PostHeader postId={postId} />
+        <Atoms.Card className={Libs.cn('rounded-md py-0', className)}>
+          <Atoms.CardContent className="p-6 flex flex-col gap-4">
+            <Organisms.PostHeader postId={postId} />
+            <Organisms.PostContent postId={postId} />
+            <div className="flex justify-between md:flex-row flex-col md:gap-0 gap-2">
+              <Molecules.PostTagsList
+                tags={tags}
+                showInput={false}
+                showAddButton={false}
+                addMode
+                showEmojiPicker={false}
+                showTagClose={false}
+              />
 
-              <Organisms.PostContent postId={postId} />
-
-              <div className="flex flex-col md:flex-row items-stretch md:items-center gap-4 flex-wrap md:flex-nowrap justify-start md:justify-start">
-                <Molecules.PostTagsList
-                  tags={tags}
-                  showInput={false}
-                  showAddButton={false}
-                  addMode
-                  showEmojiPicker={false}
-                  showTagClose={false}
-                />
-
-                <Organisms.PostActionsBar
-                  postId={postId}
-                  onReplyClick={handleReplyClick}
-                  className="justify-start w-full flex-1 md:justify-end"
-                />
-              </div>
+              <Organisms.PostActionsBar
+                postId={postId}
+                onReplyClick={handleReplyClick}
+                className="justify-start w-full flex-1 md:justify-end"
+              />
             </div>
           </Atoms.CardContent>
         </Atoms.Card>
       </div>
       <Organisms.DialogReply postId={postId} open={replyDialogOpen} onOpenChange={setReplyDialogOpen} />
     </>
-=======
-    <div onClick={onClick} className="cursor-pointer">
-      <Atoms.Card className={Libs.cn('rounded-md py-0', className)}>
-        <Atoms.CardContent className="p-6 flex flex-col gap-4">
-          <Organisms.PostHeader postId={postId} />
-          <Organisms.PostContent postId={postId} />
-          <div className="flex justify-between md:flex-row flex-col md:gap-0 gap-2">
-            <Molecules.PostTagsList
-              tags={tags}
-              showInput={false}
-              showAddButton={false}
-              addMode
-              showEmojiPicker={false}
-              showTagClose={false}
-            />
-
-            <Organisms.PostActionsBar postId={postId} />
-          </div>
-        </Atoms.CardContent>
-      </Atoms.Card>
-    </div>
->>>>>>> 1125a965
   );
 }