--- conflicted
+++ resolved
@@ -33,13 +33,12 @@
   };
 
   return (
-<<<<<<< HEAD
     <>
-      <Atoms.Card className={Libs.cn('rounded-md py-0 cursor-pointer', className)} onClick={onClick}>
-        <Atoms.CardContent className="p-6 flex flex-col gap-4">
+      <Atoms.Card className={Libs.cn('cursor-pointer rounded-md py-0', className)} onClick={onClick}>
+        <Atoms.CardContent className="flex flex-col gap-4 p-6">
           <Organisms.PostHeader postId={postId} />
           <Organisms.PostContent postId={postId} />
-          <div className="flex justify-between md:flex-row flex-col md:gap-0 gap-2">
+          <div className="flex flex-col justify-between gap-2 md:flex-row md:gap-0">
             <Atoms.ClickStop>
               <Molecules.PostTagsList
                 tags={tags}
@@ -55,27 +54,9 @@
               <Organisms.PostActionsBar
                 postId={postId}
                 onReplyClick={handleReplyClick}
-                className="justify-start w-full flex-1 md:justify-end"
+                className="w-full flex-1 justify-start md:justify-end"
               />
             </Atoms.ClickStop>
-=======
-    <div onClick={onClick} className="cursor-pointer">
-      <Atoms.Card className={Libs.cn('rounded-md py-0', className)}>
-        <Atoms.CardContent className="flex flex-col gap-4 p-6">
-          <Organisms.PostHeader postId={postId} />
-          <Organisms.PostContent postId={postId} />
-          <div className="flex flex-col justify-between gap-2 md:flex-row md:gap-0">
-            <Molecules.PostTagsList
-              tags={tags}
-              showInput={false}
-              showAddButton={false}
-              addMode
-              showEmojiPicker={false}
-              showTagClose={false}
-            />
-
-            <Organisms.PostActionsBar postId={postId} />
->>>>>>> 8f466e88
           </div>
         </Atoms.CardContent>
       </Atoms.Card>
