--- conflicted
+++ resolved
@@ -56,14 +56,13 @@
             <Atoms.PostThreadConnector height={postHeight} variant={connectorVariant} />
           </Atoms.Container>
         )}
-<<<<<<< HEAD
-        <Atoms.Card ref={cardRef} className={Libs.cn('flex-1 gap-0 rounded-md py-0', className)}>
+        <Atoms.Card ref={cardRef} className={Libs.cn('min-w-0 flex-1 rounded-md py-0', className)}>
           {isDeleted ? (
             <Molecules.PostDeleted />
           ) : (
             <>
               {showRepostHeader && <Molecules.RepostHeader onUndo={deletePost} isUndoing={isDeleting} />}
-              <Atoms.CardContent className="flex flex-col gap-4 p-6">
+              <Atoms.CardContent className="flex min-w-0 flex-col gap-4 p-6">
                 <Organisms.PostHeader postId={postId} />
                 <Organisms.PostContent postId={postId} />
                 <Atoms.Container onClick={handleFooterClick} className="justify-between gap-2 md:flex-row md:gap-0">
@@ -83,30 +82,6 @@
                 </Atoms.Container>
               </Atoms.CardContent>
             </>
-=======
-        <Atoms.Card ref={cardRef} className={Libs.cn('min-w-0 flex-1 rounded-md py-0', className)}>
-          {isDeleted ? (
-            <Molecules.PostDeleted />
-          ) : (
-            <Atoms.CardContent className="flex min-w-0 flex-col gap-4 p-6">
-              <Organisms.PostHeader postId={postId} />
-              <Organisms.PostContent postId={postId} />
-              <Atoms.Container onClick={handleFooterClick} className="justify-between gap-2 md:flex-row md:gap-0">
-                <Organisms.ClickableTagsList
-                  taggedId={postId}
-                  taggedKind={Core.TagKind.POST}
-                  showCount={true}
-                  showInput={false}
-                  addMode={true}
-                />
-                <Organisms.PostActionsBar
-                  postId={postId}
-                  onReplyClick={handleReplyClick}
-                  className="w-full flex-1 justify-start md:justify-end"
-                />
-              </Atoms.Container>
-            </Atoms.CardContent>
->>>>>>> bc4e0516
           )}
         </Atoms.Card>
       </Atoms.Container>
