--- conflicted
+++ resolved
@@ -1,11 +1,6 @@
 'use client';
 
-<<<<<<< HEAD
 import { useState } from 'react';
-import { useLiveQuery } from 'dexie-react-hooks';
-import * as Core from '@/core';
-=======
->>>>>>> 245fcbe0
 import * as Libs from '@/libs';
 import * as Hooks from '@/hooks';
 import * as Atoms from '@/atoms';
@@ -20,19 +15,11 @@
   isLastReply?: boolean;
 }
 
-<<<<<<< HEAD
-export function PostMain({ postId, onClick, className }: PostMainProps) {
+export function PostMain({ postId, onClick, className, isReply = false, isLastReply = false }: PostMainProps) {
   const [replyDialogOpen, setReplyDialogOpen] = useState(false);
 
-  // Fetch post tags
-  const postTags = useLiveQuery(async () => {
-    return await Core.PostTagsModel.findById(postId);
-  }, [postId]);
-=======
-export function PostMain({ postId, onClick, className, isReply = true, isLastReply = false }: PostMainProps) {
   // Get post height for thread connector
   const { ref: cardRef, height: postHeight } = Hooks.useElementHeight();
->>>>>>> 245fcbe0
 
   // Determine thread connector variant based on reply status
   const connectorVariant = isLastReply ? 'last' : 'regular';
@@ -42,54 +29,34 @@
   };
 
   return (
-<<<<<<< HEAD
     <>
-      <Atoms.Card className={Libs.cn('cursor-pointer rounded-md py-0', className)} onClick={onClick}>
-        <Atoms.CardContent className="flex flex-col gap-4 p-6">
-          <Organisms.PostHeader postId={postId} />
-          <Organisms.PostContent postId={postId} />
-          <Atoms.Container className="flex flex-col justify-between gap-2 md:flex-row md:gap-0" overrideDefaults>
-            <Atoms.ClickStop>
-              <Molecules.PostTagsList
-                tags={tags}
-                showInput={false}
-                showAddButton={false}
-                addMode
-                showEmojiPicker={false}
-                showTagClose={false}
-              />
-            </Atoms.ClickStop>
+      <Atoms.Container overrideDefaults onClick={onClick} className="relative flex cursor-pointer">
+        {isReply && (
+          <Atoms.Container overrideDefaults className="w-3 shrink-0">
+            <Atoms.PostThreadConnector height={postHeight} variant={connectorVariant} />
+          </Atoms.Container>
+        )}
+        <Atoms.Card ref={cardRef} className={Libs.cn('flex-1 rounded-md py-0', className)}>
+          <Atoms.CardContent className="flex flex-col gap-4 p-6">
+            <Organisms.PostHeader postId={postId} />
+            <Organisms.PostContent postId={postId} />
+            <Atoms.Container overrideDefaults className="flex flex-col justify-between gap-2 md:flex-row md:gap-0">
+              <Atoms.ClickStop>
+                <Molecules.PostTagsList postId={postId} showInput={false} addMode={true} />
+              </Atoms.ClickStop>
 
-            <Atoms.ClickStop>
-              <Organisms.PostActionsBar
-                postId={postId}
-                onReplyClick={handleReplyClick}
-                className="w-full flex-1 justify-start md:justify-end"
-              />
-            </Atoms.ClickStop>
-          </Atoms.Container>
-        </Atoms.CardContent>
-      </Atoms.Card>
+              <Atoms.ClickStop>
+                <Organisms.PostActionsBar
+                  postId={postId}
+                  onReplyClick={handleReplyClick}
+                  className="w-full flex-1 justify-start md:justify-end"
+                />
+              </Atoms.ClickStop>
+            </Atoms.Container>
+          </Atoms.CardContent>
+        </Atoms.Card>
+      </Atoms.Container>
       <Organisms.DialogReply postId={postId} open={replyDialogOpen} onOpenChangeAction={setReplyDialogOpen} />
     </>
-=======
-    <Atoms.Container overrideDefaults onClick={onClick} className="relative flex cursor-pointer">
-      {isReply && (
-        <Atoms.Container overrideDefaults className="w-3 shrink-0">
-          <Atoms.PostThreadConnector height={postHeight} variant={connectorVariant} />
-        </Atoms.Container>
-      )}
-      <Atoms.Card ref={cardRef} className={Libs.cn('flex-1 rounded-md py-0', className)}>
-        <Atoms.CardContent className="flex flex-col gap-4 p-6">
-          <Organisms.PostHeader postId={postId} />
-          <Organisms.PostContent postId={postId} />
-          <Atoms.Container overrideDefaults className="flex flex-col justify-between gap-2 md:flex-row md:gap-0">
-            <Molecules.PostTagsList postId={postId} showInput={false} addMode={true} />
-            <Organisms.PostActionsBar postId={postId} />
-          </Atoms.Container>
-        </Atoms.CardContent>
-      </Atoms.Card>
-    </Atoms.Container>
->>>>>>> 245fcbe0
   );
 }