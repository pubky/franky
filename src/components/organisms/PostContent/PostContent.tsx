--- conflicted
+++ resolved
@@ -21,11 +21,7 @@
   }
 
   return (
-<<<<<<< HEAD
-    <div className={Libs.cn('flex flex-col gap-3 rounded-xl', className)}>
-=======
     <div className={Libs.cn('flex flex-col', className)}>
->>>>>>> 1125a965
       <p className="text-base leading-6 font-medium text-secondary-foreground break-all whitespace-pre-line">
         {postDetails.content}
       </p>
