'use client';

import * as Libs from '@/libs';
import * as Atoms from '@/atoms';
import * as Hooks from '@/hooks';
import * as Molecules from '@/molecules';
import type { PostHeaderProps } from './PostHeader.types';

<<<<<<< HEAD
export function PostHeader({ postId, isReplyInput = false, characterLimit, showPopover = true }: PostHeaderProps) {
=======
export interface PostHeaderProps {
  // We should rethink how we want to name this variable, because sometimes we use it as postID and sometimes as userId.
  // Potentially even refactor this component
  postId: string;
  isReplyInput?: boolean;
  characterCount?: number;
  maxLength?: number;
}

export function PostHeader({ postId, isReplyInput = false, characterCount, maxLength }: PostHeaderProps) {
>>>>>>> 74266492
  // Extract userId from postId (format: userId:postId or just userId if isReplyInput is true)
  const userId = isReplyInput ? postId : postId.split(':')[0];

  // When isReplyInput is true, skip fetching post details since there's no post yet
  const { postDetails } = Hooks.usePostDetails(isReplyInput ? null : postId);

  // Fetch user details for avatar and name
  const { userDetails } = Hooks.useUserDetails(userId);

  // Compute avatar URL from user details (only if the user has an image)
  const avatarUrl = Hooks.useAvatarUrl(userDetails);

  const isLoading = !userDetails || (!isReplyInput && !postDetails);

  if (isLoading) {
    return (
      <Atoms.Container className="text-muted-foreground" overrideDefaults>
        Loading header...
      </Atoms.Container>
    );
  }

  const timeAgo = !isReplyInput && postDetails ? Libs.timeAgo(new Date(postDetails.indexed_at)) : null;

  return (
    <Atoms.Container className="flex min-w-0 items-start justify-between gap-3" overrideDefaults>
<<<<<<< HEAD
      <Molecules.PostHeaderUserInfo
        userId={userId}
        userName={userDetails.name || ''}
        avatarUrl={avatarUrl}
        characterLimit={characterLimit}
        showPopover={showPopover}
      />
      {timeAgo && <Molecules.PostHeaderTimestamp timeAgo={timeAgo} />}
=======
      <Atoms.Container className="flex min-w-0 flex-1 gap-3" overrideDefaults>
        <Molecules.AvatarWithFallback avatarUrl={avatarUrl} name={userDetails.name || ''} size="default" />
        <Atoms.Container className="min-w-0 flex-1" overrideDefaults>
          <Atoms.Typography className="block truncate text-base font-bold text-foreground" overrideDefaults>
            {userDetails.name}
          </Atoms.Typography>
          <Atoms.Container className="flex min-w-0 items-center gap-2" overrideDefaults>
            <Atoms.Typography
              as="span"
              className="text-xs leading-4 font-medium tracking-[0.075rem] whitespace-nowrap text-muted-foreground uppercase"
              overrideDefaults
            >
              @{Libs.formatPublicKey({ key: userId, length: 8 })}
            </Atoms.Typography>
            {characterCount !== undefined && maxLength !== undefined && (
              <Atoms.Typography
                data-cy="post-header-character-count"
                as="span"
                className="shrink-0 text-xs leading-4 font-medium tracking-[0.075rem] whitespace-nowrap text-muted-foreground"
                overrideDefaults
              >
                {characterCount}/{maxLength}
              </Atoms.Typography>
            )}
          </Atoms.Container>
        </Atoms.Container>
      </Atoms.Container>
      {timeAgo && (
        <Atoms.Container className="flex flex-shrink-0 items-center gap-1" overrideDefaults>
          <Libs.Clock className="size-4 text-muted-foreground" />
          <Atoms.Typography
            as="span"
            className="text-xs leading-4 font-medium tracking-[0.075rem] whitespace-nowrap text-muted-foreground"
            overrideDefaults
          >
            {timeAgo}
          </Atoms.Typography>
        </Atoms.Container>
      )}
>>>>>>> 74266492
    </Atoms.Container>
  );
}<|MERGE_RESOLUTION|>--- conflicted
+++ resolved
@@ -6,20 +6,7 @@
 import * as Molecules from '@/molecules';
 import type { PostHeaderProps } from './PostHeader.types';
 
-<<<<<<< HEAD
 export function PostHeader({ postId, isReplyInput = false, characterLimit, showPopover = true }: PostHeaderProps) {
-=======
-export interface PostHeaderProps {
-  // We should rethink how we want to name this variable, because sometimes we use it as postID and sometimes as userId.
-  // Potentially even refactor this component
-  postId: string;
-  isReplyInput?: boolean;
-  characterCount?: number;
-  maxLength?: number;
-}
-
-export function PostHeader({ postId, isReplyInput = false, characterCount, maxLength }: PostHeaderProps) {
->>>>>>> 74266492
   // Extract userId from postId (format: userId:postId or just userId if isReplyInput is true)
   const userId = isReplyInput ? postId : postId.split(':')[0];
 
@@ -46,7 +33,6 @@
 
   return (
     <Atoms.Container className="flex min-w-0 items-start justify-between gap-3" overrideDefaults>
-<<<<<<< HEAD
       <Molecules.PostHeaderUserInfo
         userId={userId}
         userName={userDetails.name || ''}
@@ -55,47 +41,6 @@
         showPopover={showPopover}
       />
       {timeAgo && <Molecules.PostHeaderTimestamp timeAgo={timeAgo} />}
-=======
-      <Atoms.Container className="flex min-w-0 flex-1 gap-3" overrideDefaults>
-        <Molecules.AvatarWithFallback avatarUrl={avatarUrl} name={userDetails.name || ''} size="default" />
-        <Atoms.Container className="min-w-0 flex-1" overrideDefaults>
-          <Atoms.Typography className="block truncate text-base font-bold text-foreground" overrideDefaults>
-            {userDetails.name}
-          </Atoms.Typography>
-          <Atoms.Container className="flex min-w-0 items-center gap-2" overrideDefaults>
-            <Atoms.Typography
-              as="span"
-              className="text-xs leading-4 font-medium tracking-[0.075rem] whitespace-nowrap text-muted-foreground uppercase"
-              overrideDefaults
-            >
-              @{Libs.formatPublicKey({ key: userId, length: 8 })}
-            </Atoms.Typography>
-            {characterCount !== undefined && maxLength !== undefined && (
-              <Atoms.Typography
-                data-cy="post-header-character-count"
-                as="span"
-                className="shrink-0 text-xs leading-4 font-medium tracking-[0.075rem] whitespace-nowrap text-muted-foreground"
-                overrideDefaults
-              >
-                {characterCount}/{maxLength}
-              </Atoms.Typography>
-            )}
-          </Atoms.Container>
-        </Atoms.Container>
-      </Atoms.Container>
-      {timeAgo && (
-        <Atoms.Container className="flex flex-shrink-0 items-center gap-1" overrideDefaults>
-          <Libs.Clock className="size-4 text-muted-foreground" />
-          <Atoms.Typography
-            as="span"
-            className="text-xs leading-4 font-medium tracking-[0.075rem] whitespace-nowrap text-muted-foreground"
-            overrideDefaults
-          >
-            {timeAgo}
-          </Atoms.Typography>
-        </Atoms.Container>
-      )}
->>>>>>> 74266492
     </Atoms.Container>
   );
 }