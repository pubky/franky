--- conflicted
+++ resolved
@@ -78,11 +78,7 @@
               data-size="sm"
               data-testid="typography"
             >
-<<<<<<< HEAD
-              almost 2 years ago
-=======
               5 days ago
->>>>>>> 1125a965
             </div>
           </div>
         </div>
