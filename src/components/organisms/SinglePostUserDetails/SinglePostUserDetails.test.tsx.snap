// Vitest Snapshot v1, https://vitest.dev/guide/snapshot.html

exports[`SinglePostUserDetails - Snapshots > matches snapshot with different postId 1`] = `
<div>
  <div
    class="flex items-center gap-3"
    data-testid="container"
  >
    <div
      class="flex flex-row gap-4"
      data-testid="container"
    >
      <div
        class="w-12 h-12"
        data-testid="avatar"
      >
        <img
          alt="avatar"
          data-testid="avatar-image"
          src="https://example.com/jane.jpg"
        />
        <div
          data-testid="avatar-fallback"
        >
          JS
        </div>
      </div>
      <div
        class="flex flex-col"
        data-testid="container"
      >
        <div
          class="font-bold"
          data-size="md"
          data-testid="typography"
        >
          Jane Smith
        </div>
        <div
          class="flex flex-row gap-2"
          data-testid="container"
        >
          <div
            class="text-muted-foreground uppercase"
            data-size="sm"
            data-testid="typography"
          >
            diff...7890
          </div>
          <div
            class="flex flex-row gap-1 items-center"
            data-testid="container"
          >
            <svg
              aria-hidden="true"
              class="lucide lucide-clock h-4 w-4 text-muted-foreground"
              fill="none"
              height="24"
              stroke="currentColor"
              stroke-linecap="round"
              stroke-linejoin="round"
              stroke-width="2"
              viewBox="0 0 24 24"
              width="24"
              xmlns="http://www.w3.org/2000/svg"
            >
              <circle
                cx="12"
                cy="12"
                r="10"
              />
              <polyline
                points="12 6 12 12 16 14"
              />
            </svg>
            <div
              class="text-muted-foreground"
              data-size="sm"
              data-testid="typography"
            >
<<<<<<< HEAD
              7 days ago
=======
              5 days ago
>>>>>>> 1125a965
            </div>
          </div>
        </div>
      </div>
    </div>
  </div>
</div>
`;

exports[`SinglePostUserDetails - Snapshots > matches snapshot with empty name 1`] = `
<div>
  <div
    class="flex items-center gap-3"
    data-testid="container"
  >
    <div
      class="flex flex-row gap-4"
      data-testid="container"
    >
      <div
        class="w-12 h-12"
        data-testid="avatar"
      >
        <img
          alt="avatar"
          data-testid="avatar-image"
          src="https://example.com/avatar.jpg"
        />
        <div
          data-testid="avatar-fallback"
        >
          U
        </div>
      </div>
      <div
        class="flex flex-col"
        data-testid="container"
      >
        <div
          class="font-bold"
          data-size="md"
          data-testid="typography"
        />
        <div
          class="flex flex-row gap-2"
          data-testid="container"
        >
          <div
            class="text-muted-foreground uppercase"
            data-size="sm"
            data-testid="typography"
          >
            69de...7890
          </div>
          <div
            class="flex flex-row gap-1 items-center"
            data-testid="container"
          >
            <svg
              aria-hidden="true"
              class="lucide lucide-clock h-4 w-4 text-muted-foreground"
              fill="none"
              height="24"
              stroke="currentColor"
              stroke-linecap="round"
              stroke-linejoin="round"
              stroke-width="2"
              viewBox="0 0 24 24"
              width="24"
              xmlns="http://www.w3.org/2000/svg"
            >
              <circle
                cx="12"
                cy="12"
                r="10"
              />
              <polyline
                points="12 6 12 12 16 14"
              />
            </svg>
            <div
              class="text-muted-foreground"
              data-size="sm"
              data-testid="typography"
            >
              14 days ago
            </div>
          </div>
        </div>
      </div>
    </div>
  </div>
</div>
`;

exports[`SinglePostUserDetails - Snapshots > matches snapshot with no user image 1`] = `
<div>
  <div
    class="flex items-center gap-3"
    data-testid="container"
  >
    <div
      class="flex flex-row gap-4"
      data-testid="container"
    >
      <div
        class="w-12 h-12"
        data-testid="avatar"
      >
        <img
          alt="avatar"
          data-testid="avatar-image"
        />
        <div
          data-testid="avatar-fallback"
        >
          JD
        </div>
      </div>
      <div
        class="flex flex-col"
        data-testid="container"
      >
        <div
          class="font-bold"
          data-size="md"
          data-testid="typography"
        >
          John Doe
        </div>
        <div
          class="flex flex-row gap-2"
          data-testid="container"
        >
          <div
            class="text-muted-foreground uppercase"
            data-size="sm"
            data-testid="typography"
          >
            69de...7890
          </div>
          <div
            class="flex flex-row gap-1 items-center"
            data-testid="container"
          >
            <svg
              aria-hidden="true"
              class="lucide lucide-clock h-4 w-4 text-muted-foreground"
              fill="none"
              height="24"
              stroke="currentColor"
              stroke-linecap="round"
              stroke-linejoin="round"
              stroke-width="2"
              viewBox="0 0 24 24"
              width="24"
              xmlns="http://www.w3.org/2000/svg"
            >
              <circle
                cx="12"
                cy="12"
                r="10"
              />
              <polyline
                points="12 6 12 12 16 14"
              />
            </svg>
            <div
              class="text-muted-foreground"
              data-size="sm"
              data-testid="typography"
            >
              14 days ago
            </div>
          </div>
        </div>
      </div>
    </div>
  </div>
</div>
`;

exports[`SinglePostUserDetails - Snapshots > matches snapshot with old post 1`] = `
<div>
  <div
    class="flex items-center gap-3"
    data-testid="container"
  >
    <div
      class="flex flex-row gap-4"
      data-testid="container"
    >
      <div
        class="w-12 h-12"
        data-testid="avatar"
      >
        <img
          alt="avatar"
          data-testid="avatar-image"
          src="https://example.com/avatar.jpg"
        />
        <div
          data-testid="avatar-fallback"
        >
          JD
        </div>
      </div>
      <div
        class="flex flex-col"
        data-testid="container"
      >
        <div
          class="font-bold"
          data-size="md"
          data-testid="typography"
        >
          John Doe
        </div>
        <div
          class="flex flex-row gap-2"
          data-testid="container"
        >
          <div
            class="text-muted-foreground uppercase"
            data-size="sm"
            data-testid="typography"
          >
            69de...7890
          </div>
          <div
            class="flex flex-row gap-1 items-center"
            data-testid="container"
          >
            <svg
              aria-hidden="true"
              class="lucide lucide-clock h-4 w-4 text-muted-foreground"
              fill="none"
              height="24"
              stroke="currentColor"
              stroke-linecap="round"
              stroke-linejoin="round"
              stroke-width="2"
              viewBox="0 0 24 24"
              width="24"
              xmlns="http://www.w3.org/2000/svg"
            >
              <circle
                cx="12"
                cy="12"
                r="10"
              />
              <polyline
                points="12 6 12 12 16 14"
              />
            </svg>
            <div
              class="text-muted-foreground"
              data-size="sm"
              data-testid="typography"
            >
<<<<<<< HEAD
              about 4 years ago
=======
              almost 4 years ago
>>>>>>> 1125a965
            </div>
          </div>
        </div>
      </div>
    </div>
  </div>
</div>
`;

exports[`SinglePostUserDetails - Snapshots > matches snapshot with recent post 1`] = `
<div>
  <div
    class="flex items-center gap-3"
    data-testid="container"
  >
    <div
      class="flex flex-row gap-4"
      data-testid="container"
    >
      <div
        class="w-12 h-12"
        data-testid="avatar"
      >
        <img
          alt="avatar"
          data-testid="avatar-image"
          src="https://example.com/avatar.jpg"
        />
        <div
          data-testid="avatar-fallback"
        >
          JD
        </div>
      </div>
      <div
        class="flex flex-col"
        data-testid="container"
      >
        <div
          class="font-bold"
          data-size="md"
          data-testid="typography"
        >
          John Doe
        </div>
        <div
          class="flex flex-row gap-2"
          data-testid="container"
        >
          <div
            class="text-muted-foreground uppercase"
            data-size="sm"
            data-testid="typography"
          >
            69de...7890
          </div>
          <div
            class="flex flex-row gap-1 items-center"
            data-testid="container"
          >
            <svg
              aria-hidden="true"
              class="lucide lucide-clock h-4 w-4 text-muted-foreground"
              fill="none"
              height="24"
              stroke="currentColor"
              stroke-linecap="round"
              stroke-linejoin="round"
              stroke-width="2"
              viewBox="0 0 24 24"
              width="24"
              xmlns="http://www.w3.org/2000/svg"
            >
              <circle
                cx="12"
                cy="12"
                r="10"
              />
              <polyline
                points="12 6 12 12 16 14"
              />
            </svg>
            <div
              class="text-muted-foreground"
              data-size="sm"
              data-testid="typography"
            >
              5m
            </div>
          </div>
        </div>
      </div>
    </div>
  </div>
</div>
`;

exports[`SinglePostUserDetails - Snapshots > matches snapshot with user and post details 1`] = `
<div>
  <div
    class="flex items-center gap-3"
    data-testid="container"
  >
    <div
      class="flex flex-row gap-4"
      data-testid="container"
    >
      <div
        class="w-12 h-12"
        data-testid="avatar"
      >
        <img
          alt="avatar"
          data-testid="avatar-image"
          src="https://example.com/avatar.jpg"
        />
        <div
          data-testid="avatar-fallback"
        >
          JD
        </div>
      </div>
      <div
        class="flex flex-col"
        data-testid="container"
      >
        <div
          class="font-bold"
          data-size="md"
          data-testid="typography"
        >
          John Doe
        </div>
        <div
          class="flex flex-row gap-2"
          data-testid="container"
        >
          <div
            class="text-muted-foreground uppercase"
            data-size="sm"
            data-testid="typography"
          >
            69de...7890
          </div>
          <div
            class="flex flex-row gap-1 items-center"
            data-testid="container"
          >
            <svg
              aria-hidden="true"
              class="lucide lucide-clock h-4 w-4 text-muted-foreground"
              fill="none"
              height="24"
              stroke="currentColor"
              stroke-linecap="round"
              stroke-linejoin="round"
              stroke-width="2"
              viewBox="0 0 24 24"
              width="24"
              xmlns="http://www.w3.org/2000/svg"
            >
              <circle
                cx="12"
                cy="12"
                r="10"
              />
              <polyline
                points="12 6 12 12 16 14"
              />
            </svg>
            <div
              class="text-muted-foreground"
              data-size="sm"
              data-testid="typography"
            >
              14 days ago
            </div>
          </div>
        </div>
      </div>
    </div>
  </div>
</div>
`;<|MERGE_RESOLUTION|>--- conflicted
+++ resolved
@@ -78,11 +78,7 @@
               data-size="sm"
               data-testid="typography"
             >
-<<<<<<< HEAD
-              7 days ago
-=======
               5 days ago
->>>>>>> 1125a965
             </div>
           </div>
         </div>
@@ -343,11 +339,7 @@
               data-size="sm"
               data-testid="typography"
             >
-<<<<<<< HEAD
-              about 4 years ago
-=======
               almost 4 years ago
->>>>>>> 1125a965
             </div>
           </div>
         </div>
