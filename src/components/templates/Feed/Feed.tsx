'use client';

import { useRouter } from 'next/navigation';
<<<<<<< HEAD
import { useLiveQuery } from 'dexie-react-hooks';

import * as Atoms from '@/atoms';
import * as Molecules from '@/molecules';
import * as Organisms from '@/organisms';
=======
import { useState, useEffect, useCallback } from 'react';

import { AUTH_ROUTES } from '@/app';

import * as Atoms from '@/atoms';
>>>>>>> ebf923bb
import * as Core from '@/core';
import * as Hooks from '@/hooks';
import * as Organisms from '@/organisms';

const POSTS_PER_PAGE = 20;

export function Feed() {
  const [posts, setPosts] = useState<Core.NexusPost[]>([]);
  const [loading, setLoading] = useState(true);
  const [loadingMore, setLoadingMore] = useState(false);
  const [error, setError] = useState<string | null>(null);
  const [hasMore, setHasMore] = useState(true);
  const [currentPage, setCurrentPage] = useState(0);
<<<<<<< HEAD
  const [showWelcomeDialog, setShowWelcomeDialog] = useState(false);
  const [showBackupAlert, setShowBackupAlert] = useState(false);

  const { currentUserPubky } = Core.useAuthStore();
  const { secretKey } = Core.useOnboardingStore();

  // Fetch current user details from database
  const userDetails = useLiveQuery(async () => {
    if (!currentUserPubky) return null;
    const details = await Core.db.user_details.get(currentUserPubky);
    return details || null;
  }, [currentUserPubky]);

  // Check if user just completed onboarding (has secretKey)
  useEffect(() => {
    if (secretKey && !showWelcomeDialog && !showBackupAlert) {
      // Show welcome dialog on first load after onboarding
      setShowWelcomeDialog(true);
    }
  }, [secretKey, showWelcomeDialog, showBackupAlert]);

  const handleWelcomeClose = () => {
    setShowWelcomeDialog(false);
    // Show backup alert after closing welcome dialog
    if (secretKey) {
      setShowBackupAlert(true);
    }
  };

  const handleBackupDismiss = () => {
    setShowBackupAlert(false);
  };
=======
  const router = useRouter();
>>>>>>> ebf923bb

  const handleLogout = () => {
    router.push(AUTH_ROUTES.LOGOUT);
  };

  // Initial fetch
  useEffect(() => {
    const fetchInitialPosts = async () => {
      try {
        setLoading(true);
        setError(null);

        const fetchedPosts = await Core.PostController.fetch({ limit: POSTS_PER_PAGE, offset: 0 });
        setPosts(fetchedPosts);
        setCurrentPage(1);

        // Check if we have more posts available
        if (fetchedPosts.length < POSTS_PER_PAGE) {
          setHasMore(false);
        }

        console.log('Fetched initial posts:', fetchedPosts);
      } catch (err) {
        setError(err instanceof Error ? err.message : 'Failed to fetch posts');
        console.error('Error fetching posts:', err);
      } finally {
        setLoading(false);
      }
    };

    fetchInitialPosts();
  }, []);

  // Load more posts function
  const loadMorePosts = useCallback(async () => {
    if (loadingMore || !hasMore) return;

    try {
      setLoadingMore(true);
      setError(null);

      const offset = currentPage * POSTS_PER_PAGE;
      const newPosts = await Core.PostController.fetch({ limit: POSTS_PER_PAGE, offset });

      if (newPosts.length === 0) {
        setHasMore(false);
      } else {
        setPosts((prevPosts) => [...prevPosts, ...newPosts]);
        setCurrentPage((prev) => prev + 1);

        // Check if this was the last page
        if (newPosts.length < POSTS_PER_PAGE) {
          setHasMore(false);
        }
      }

      console.log('Loaded more posts:', newPosts);
    } catch (err) {
      setError(err instanceof Error ? err.message : 'Failed to load more posts');
      console.error('Error loading more posts:', err);
    } finally {
      setLoadingMore(false);
    }
  }, [currentPage, loadingMore, hasMore]);

  // Infinite scroll hook
  const { sentinelRef } = Hooks.useInfiniteScroll({
    onLoadMore: loadMorePosts,
    hasMore,
    isLoading: loadingMore,
    threshold: 300,
    debounceMs: 200,
  });

  const handlePostClick = (post: Core.NexusPost) => {
    const [userId, postId] = post.details.id.split(':');
    router.push(`/post/${userId}/${postId}`);
  };

  return (
<<<<<<< HEAD
    <>
      {/* Welcome Dialog */}
      {userDetails && currentUserPubky && (
        <Molecules.DialogWelcome
          isOpen={showWelcomeDialog}
          onOpenChange={handleWelcomeClose}
          name={userDetails.name}
          pubky={currentUserPubky}
          image={userDetails.image || undefined}
          bio={userDetails.bio}
        />
      )}

      <Atoms.Container size="container" className="px-6">
        <Atoms.Container size="default" className="items-start mx-0 flex flex-col gap-6">
          {/* Backup Alert */}
          {showBackupAlert && <Molecules.AlertBackup onDismiss={handleBackupDismiss} />}

          <Atoms.Container className="flex items-center justify-between w-full">
            <Atoms.Heading level={1} size="xl" className="text-2xl">
              Feed
            </Atoms.Heading>

            {/* Logout button */}
            <Atoms.Button id="feed-logout-btn" variant="secondary" size="lg" onClick={handleLogout}>
              Logout
            </Atoms.Button>
          </Atoms.Container>

          {/* Posts */}
          {loading ? (
            <Atoms.Container className="flex justify-center items-center py-8">
              <Atoms.Typography size="md" className="text-muted-foreground">
                Loading posts...
              </Atoms.Typography>
            </Atoms.Container>
          ) : error && posts.length === 0 ? (
            <Atoms.Container className="flex justify-center items-center py-8">
              <Atoms.Typography size="md" className="text-destructive">
                Error: {error}
              </Atoms.Typography>
            </Atoms.Container>
          ) : posts.length === 0 ? (
            <Atoms.Container className="flex justify-center items-center py-8">
              <Atoms.Typography size="md" className="text-muted-foreground">
                No posts found
              </Atoms.Typography>
            </Atoms.Container>
          ) : (
            <Atoms.Container className="w-full max-w-2xl mx-auto">
              {/* Posts List */}
              <div className="w-full space-y-4">
                {posts.map((post) => (
                  <Organisms.Post
                    key={post.details.id}
                    postId={post.details.id}
                    clickable={true}
                    onClick={() => handlePostClick(post)}
                  />
                ))}

                {/* Loading More Indicator */}
                {loadingMore && (
                  <Atoms.Container className="flex justify-center items-center py-8">
                    <Atoms.Typography size="md" className="text-muted-foreground">
                      Loading more posts...
                    </Atoms.Typography>
                  </Atoms.Container>
                )}

                {/* Error on loading more */}
                {error && posts.length > 0 && (
                  <Atoms.Container className="flex justify-center items-center py-4">
                    <Atoms.Typography size="sm" className="text-destructive">
                      Error loading more posts: {error}
                    </Atoms.Typography>
                  </Atoms.Container>
                )}

                {/* End of posts message */}
                {!hasMore && !loadingMore && posts.length > 0 && (
                  <Atoms.Container className="flex justify-center items-center py-8">
                    <Atoms.Typography size="md" className="text-muted-foreground">
                      You&apos;ve reached the end! 🎉
                    </Atoms.Typography>
                  </Atoms.Container>
                )}

                {/* Infinite scroll sentinel */}
                <div ref={sentinelRef} style={{ height: '20px' }} />
              </div>
            </Atoms.Container>
          )}
        </Atoms.Container>
      </Atoms.Container>
    </>
=======
    <Organisms.ContentLayout>
      <Atoms.Heading level={1} size="xl" className="text-2xl">
        Feed
      </Atoms.Heading>

      <Atoms.Typography size="md" className="text-muted-foreground">
        Welcome to your feed. This is where you&apos;ll see posts from people you follow.
      </Atoms.Typography>

      {/* Placeholder content */}
      <div className="flex flex-col gap-4 mt-4">
        {[1, 2, 3, 4, 5].map((i) => (
          <Atoms.Card key={i} className="p-6">
            {/* Posts */}
            {loading ? (
              <Atoms.Container className="flex justify-center items-center py-8">
                <Atoms.Typography size="md" className="text-muted-foreground">
                  Loading posts...
                </Atoms.Typography>
              </Atoms.Container>
            ) : error && posts.length === 0 ? (
              <Atoms.Container className="flex justify-center items-center py-8">
                <Atoms.Typography size="md" className="text-destructive">
                  Error: {error}
                </Atoms.Typography>
              </Atoms.Container>
            ) : posts.length === 0 ? (
              <Atoms.Container className="flex justify-center items-center py-8">
                <Atoms.Typography size="md" className="text-muted-foreground">
                  No posts found
                </Atoms.Typography>
              </Atoms.Container>
            ) : (
              <Atoms.Container className="w-full max-w-2xl mx-auto">
                {/* Posts List */}
                <div className="w-full space-y-4">
                  {posts.map((post) => (
                    <Organisms.Post
                      key={post.details.id}
                      postId={post.details.id}
                      clickable={true}
                      onClick={() => handlePostClick(post)}
                    />
                  ))}

                  {/* Loading More Indicator */}
                  {loadingMore && (
                    <Atoms.Container className="flex justify-center items-center py-8">
                      <Atoms.Typography size="md" className="text-muted-foreground">
                        Loading more posts...
                      </Atoms.Typography>
                    </Atoms.Container>
                  )}

                  {/* Error on loading more */}
                  {error && posts.length > 0 && (
                    <Atoms.Container className="flex justify-center items-center py-4">
                      <Atoms.Typography size="sm" className="text-destructive">
                        Error loading more posts: {error}
                      </Atoms.Typography>
                    </Atoms.Container>
                  )}

                  {/* End of posts message */}
                  {!hasMore && !loadingMore && posts.length > 0 && (
                    <Atoms.Container className="flex justify-center items-center py-8">
                      <Atoms.Typography size="md" className="text-muted-foreground">
                        You&apos;ve reached the end! 🎉
                      </Atoms.Typography>
                    </Atoms.Container>
                  )}

                  {/* Infinite scroll sentinel */}
                  <div ref={sentinelRef} style={{ height: '20px' }} />
                </div>
              </Atoms.Container>
            )}
          </Atoms.Card>
        ))}
      </div>

      <Atoms.Button id="feed-logout-btn" variant="secondary" size="lg" onClick={handleLogout} className="mt-6">
        Logout
      </Atoms.Button>
    </Organisms.ContentLayout>
>>>>>>> ebf923bb
  );
}<|MERGE_RESOLUTION|>--- conflicted
+++ resolved
@@ -1,22 +1,16 @@
 'use client';
 
 import { useRouter } from 'next/navigation';
-<<<<<<< HEAD
+import { useState, useEffect, useCallback } from 'react';
+
+import { AUTH_ROUTES } from '@/app';
 import { useLiveQuery } from 'dexie-react-hooks';
 
 import * as Atoms from '@/atoms';
 import * as Molecules from '@/molecules';
 import * as Organisms from '@/organisms';
-=======
-import { useState, useEffect, useCallback } from 'react';
-
-import { AUTH_ROUTES } from '@/app';
-
-import * as Atoms from '@/atoms';
->>>>>>> ebf923bb
 import * as Core from '@/core';
 import * as Hooks from '@/hooks';
-import * as Organisms from '@/organisms';
 
 const POSTS_PER_PAGE = 20;
 
@@ -27,7 +21,7 @@
   const [error, setError] = useState<string | null>(null);
   const [hasMore, setHasMore] = useState(true);
   const [currentPage, setCurrentPage] = useState(0);
-<<<<<<< HEAD
+  const router = useRouter();
   const [showWelcomeDialog, setShowWelcomeDialog] = useState(false);
   const [showBackupAlert, setShowBackupAlert] = useState(false);
 
@@ -60,9 +54,6 @@
   const handleBackupDismiss = () => {
     setShowBackupAlert(false);
   };
-=======
-  const router = useRouter();
->>>>>>> ebf923bb
 
   const handleLogout = () => {
     router.push(AUTH_ROUTES.LOGOUT);
@@ -143,9 +134,7 @@
   };
 
   return (
-<<<<<<< HEAD
     <>
-      {/* Welcome Dialog */}
       {userDetails && currentUserPubky && (
         <Molecules.DialogWelcome
           isOpen={showWelcomeDialog}
@@ -156,176 +145,92 @@
           bio={userDetails.bio}
         />
       )}
-
-      <Atoms.Container size="container" className="px-6">
-        <Atoms.Container size="default" className="items-start mx-0 flex flex-col gap-6">
-          {/* Backup Alert */}
-          {showBackupAlert && <Molecules.AlertBackup onDismiss={handleBackupDismiss} />}
-
-          <Atoms.Container className="flex items-center justify-between w-full">
-            <Atoms.Heading level={1} size="xl" className="text-2xl">
-              Feed
-            </Atoms.Heading>
-
-            {/* Logout button */}
-            <Atoms.Button id="feed-logout-btn" variant="secondary" size="lg" onClick={handleLogout}>
-              Logout
-            </Atoms.Button>
-          </Atoms.Container>
-
-          {/* Posts */}
-          {loading ? (
-            <Atoms.Container className="flex justify-center items-center py-8">
-              <Atoms.Typography size="md" className="text-muted-foreground">
-                Loading posts...
-              </Atoms.Typography>
-            </Atoms.Container>
-          ) : error && posts.length === 0 ? (
-            <Atoms.Container className="flex justify-center items-center py-8">
-              <Atoms.Typography size="md" className="text-destructive">
-                Error: {error}
-              </Atoms.Typography>
-            </Atoms.Container>
-          ) : posts.length === 0 ? (
-            <Atoms.Container className="flex justify-center items-center py-8">
-              <Atoms.Typography size="md" className="text-muted-foreground">
-                No posts found
-              </Atoms.Typography>
-            </Atoms.Container>
-          ) : (
-            <Atoms.Container className="w-full max-w-2xl mx-auto">
-              {/* Posts List */}
-              <div className="w-full space-y-4">
-                {posts.map((post) => (
-                  <Organisms.Post
-                    key={post.details.id}
-                    postId={post.details.id}
-                    clickable={true}
-                    onClick={() => handlePostClick(post)}
-                  />
-                ))}
-
-                {/* Loading More Indicator */}
-                {loadingMore && (
-                  <Atoms.Container className="flex justify-center items-center py-8">
-                    <Atoms.Typography size="md" className="text-muted-foreground">
-                      Loading more posts...
-                    </Atoms.Typography>
-                  </Atoms.Container>
-                )}
-
-                {/* Error on loading more */}
-                {error && posts.length > 0 && (
-                  <Atoms.Container className="flex justify-center items-center py-4">
-                    <Atoms.Typography size="sm" className="text-destructive">
-                      Error loading more posts: {error}
-                    </Atoms.Typography>
-                  </Atoms.Container>
-                )}
-
-                {/* End of posts message */}
-                {!hasMore && !loadingMore && posts.length > 0 && (
-                  <Atoms.Container className="flex justify-center items-center py-8">
-                    <Atoms.Typography size="md" className="text-muted-foreground">
-                      You&apos;ve reached the end! 🎉
-                    </Atoms.Typography>
-                  </Atoms.Container>
-                )}
-
-                {/* Infinite scroll sentinel */}
-                <div ref={sentinelRef} style={{ height: '20px' }} />
-              </div>
-            </Atoms.Container>
-          )}
-        </Atoms.Container>
-      </Atoms.Container>
+      <Organisms.ContentLayout>
+        {showBackupAlert && <Molecules.AlertBackup onDismiss={handleBackupDismiss} />}
+        <Atoms.Heading level={1} size="xl" className="text-2xl">
+          Feed
+        </Atoms.Heading>
+
+        <Atoms.Typography size="md" className="text-muted-foreground">
+          Welcome to your feed. This is where you&apos;ll see posts from people you follow.
+        </Atoms.Typography>
+
+        {/* Placeholder content */}
+        <div className="flex flex-col gap-4 mt-4">
+          {[1, 2, 3, 4, 5].map((i) => (
+            <Atoms.Card key={i} className="p-6">
+              {/* Posts */}
+              {loading ? (
+                <Atoms.Container className="flex justify-center items-center py-8">
+                  <Atoms.Typography size="md" className="text-muted-foreground">
+                    Loading posts...
+                  </Atoms.Typography>
+                </Atoms.Container>
+              ) : error && posts.length === 0 ? (
+                <Atoms.Container className="flex justify-center items-center py-8">
+                  <Atoms.Typography size="md" className="text-destructive">
+                    Error: {error}
+                  </Atoms.Typography>
+                </Atoms.Container>
+              ) : posts.length === 0 ? (
+                <Atoms.Container className="flex justify-center items-center py-8">
+                  <Atoms.Typography size="md" className="text-muted-foreground">
+                    No posts found
+                  </Atoms.Typography>
+                </Atoms.Container>
+              ) : (
+                <Atoms.Container className="w-full max-w-2xl mx-auto">
+                  {/* Posts List */}
+                  <div className="w-full space-y-4">
+                    {posts.map((post) => (
+                      <Organisms.Post
+                        key={post.details.id}
+                        postId={post.details.id}
+                        clickable={true}
+                        onClick={() => handlePostClick(post)}
+                      />
+                    ))}
+
+                    {/* Loading More Indicator */}
+                    {loadingMore && (
+                      <Atoms.Container className="flex justify-center items-center py-8">
+                        <Atoms.Typography size="md" className="text-muted-foreground">
+                          Loading more posts...
+                        </Atoms.Typography>
+                      </Atoms.Container>
+                    )}
+
+                    {/* Error on loading more */}
+                    {error && posts.length > 0 && (
+                      <Atoms.Container className="flex justify-center items-center py-4">
+                        <Atoms.Typography size="sm" className="text-destructive">
+                          Error loading more posts: {error}
+                        </Atoms.Typography>
+                      </Atoms.Container>
+                    )}
+
+                    {/* End of posts message */}
+                    {!hasMore && !loadingMore && posts.length > 0 && (
+                      <Atoms.Container className="flex justify-center items-center py-8">
+                        <Atoms.Typography size="md" className="text-muted-foreground">
+                          You&apos;ve reached the end! 🎉
+                        </Atoms.Typography>
+                      </Atoms.Container>
+                    )}
+
+                    {/* Infinite scroll sentinel */}
+                    <div ref={sentinelRef} style={{ height: '20px' }} />
+                  </div>
+                </Atoms.Container>
+              )}
+            </Atoms.Card>
+          ))}
+        </div>
+
+        <Atoms.Button id="feed-logout-btn" variant="secondary" size="lg" onClick={handleLogout} className="mt-6">
+          Logout
+        </Atoms.Button>
+      </Organisms.ContentLayout>
     </>
-=======
-    <Organisms.ContentLayout>
-      <Atoms.Heading level={1} size="xl" className="text-2xl">
-        Feed
-      </Atoms.Heading>
-
-      <Atoms.Typography size="md" className="text-muted-foreground">
-        Welcome to your feed. This is where you&apos;ll see posts from people you follow.
-      </Atoms.Typography>
-
-      {/* Placeholder content */}
-      <div className="flex flex-col gap-4 mt-4">
-        {[1, 2, 3, 4, 5].map((i) => (
-          <Atoms.Card key={i} className="p-6">
-            {/* Posts */}
-            {loading ? (
-              <Atoms.Container className="flex justify-center items-center py-8">
-                <Atoms.Typography size="md" className="text-muted-foreground">
-                  Loading posts...
-                </Atoms.Typography>
-              </Atoms.Container>
-            ) : error && posts.length === 0 ? (
-              <Atoms.Container className="flex justify-center items-center py-8">
-                <Atoms.Typography size="md" className="text-destructive">
-                  Error: {error}
-                </Atoms.Typography>
-              </Atoms.Container>
-            ) : posts.length === 0 ? (
-              <Atoms.Container className="flex justify-center items-center py-8">
-                <Atoms.Typography size="md" className="text-muted-foreground">
-                  No posts found
-                </Atoms.Typography>
-              </Atoms.Container>
-            ) : (
-              <Atoms.Container className="w-full max-w-2xl mx-auto">
-                {/* Posts List */}
-                <div className="w-full space-y-4">
-                  {posts.map((post) => (
-                    <Organisms.Post
-                      key={post.details.id}
-                      postId={post.details.id}
-                      clickable={true}
-                      onClick={() => handlePostClick(post)}
-                    />
-                  ))}
-
-                  {/* Loading More Indicator */}
-                  {loadingMore && (
-                    <Atoms.Container className="flex justify-center items-center py-8">
-                      <Atoms.Typography size="md" className="text-muted-foreground">
-                        Loading more posts...
-                      </Atoms.Typography>
-                    </Atoms.Container>
-                  )}
-
-                  {/* Error on loading more */}
-                  {error && posts.length > 0 && (
-                    <Atoms.Container className="flex justify-center items-center py-4">
-                      <Atoms.Typography size="sm" className="text-destructive">
-                        Error loading more posts: {error}
-                      </Atoms.Typography>
-                    </Atoms.Container>
-                  )}
-
-                  {/* End of posts message */}
-                  {!hasMore && !loadingMore && posts.length > 0 && (
-                    <Atoms.Container className="flex justify-center items-center py-8">
-                      <Atoms.Typography size="md" className="text-muted-foreground">
-                        You&apos;ve reached the end! 🎉
-                      </Atoms.Typography>
-                    </Atoms.Container>
-                  )}
-
-                  {/* Infinite scroll sentinel */}
-                  <div ref={sentinelRef} style={{ height: '20px' }} />
-                </div>
-              </Atoms.Container>
-            )}
-          </Atoms.Card>
-        ))}
-      </div>
-
-      <Atoms.Button id="feed-logout-btn" variant="secondary" size="lg" onClick={handleLogout} className="mt-6">
-        Logout
-      </Atoms.Button>
-    </Organisms.ContentLayout>
->>>>>>> ebf923bb
   );
 }