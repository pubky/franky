import { describe, it, expect } from 'vitest';
import { render } from '@testing-library/react';
<<<<<<< HEAD
import { XTwitter, Github2, Telegram, UsersRound2, LineHorizontal } from './icons';
=======
import {
  XTwitter,
  Github2,
  Telegram,
  UsersRound2,
  Synonym,
  Blocktank,
  Bitkit,
  BTCIcon,
  Tether,
  PubkyIcon,
} from './icons';
>>>>>>> 245fcbe0

describe('Custom Icons', () => {
  describe('XTwitter', () => {
    it('should render correctly with default props', () => {
      const { container } = render(<XTwitter />);
      const svg = container.querySelector('svg');

      expect(svg).toBeInTheDocument();
      expect(svg).toHaveAttribute('width', '24');
      expect(svg).toHaveAttribute('height', '24');
      expect(svg).toHaveAttribute('viewBox', '0 0 24 24');
      expect(svg).toHaveAttribute('fill', 'none');
    });

    it('should apply custom size', () => {
      const { container } = render(<XTwitter size={32} />);
      const svg = container.querySelector('svg');

      expect(svg).toHaveAttribute('width', '32');
      expect(svg).toHaveAttribute('height', '32');
    });

    it('should apply custom className', () => {
      const { container } = render(<XTwitter className="custom-class" />);
      const svg = container.querySelector('svg');

      expect(svg).toHaveClass('custom-class');
    });

    it('should apply additional props', () => {
      const { container } = render(<XTwitter data-testid="twitter-icon" />);
      const svg = container.querySelector('svg');

      expect(svg).toHaveAttribute('data-testid', 'twitter-icon');
    });

    it('should render the correct SVG content', () => {
      const { container } = render(<XTwitter />);
      const path = container.querySelector('path');
      const g = container.querySelector('g');

      expect(g).toBeInTheDocument();
      expect(path).toBeInTheDocument();
      expect(path).toHaveAttribute('opacity', '0.8');
      expect(path).toHaveAttribute('fill', 'currentColor');
    });

    it('should have the correct clip path', () => {
      const { container } = render(<XTwitter />);
      const g = container.querySelector('g');
      const clipPath = container.querySelector('clipPath');

      expect(g).toHaveAttribute('clip-path', 'url(#clip0_18345_202114)');
      expect(clipPath).toHaveAttribute('id', 'clip0_18345_202114');
    });
  });

  describe('Telegram', () => {
    it('should render correctly with default props', () => {
      const { container } = render(<Telegram />);
      const svg = container.querySelector('svg');

      expect(svg).toBeInTheDocument();
      expect(svg).toHaveAttribute('width', '24');
      expect(svg).toHaveAttribute('height', '24');
      expect(svg).toHaveAttribute('viewBox', '4 4 16 16');
      expect(svg).toHaveAttribute('fill', 'none');
    });

    it('should apply custom size', () => {
      const { container } = render(<Telegram size={32} />);
      const svg = container.querySelector('svg');

      expect(svg).toHaveAttribute('width', '32');
      expect(svg).toHaveAttribute('height', '32');
    });

    it('should apply custom className', () => {
      const { container } = render(<Telegram className="custom-class" />);
      const svg = container.querySelector('svg');

      expect(svg).toHaveClass('custom-class');
    });

    it('should apply additional props', () => {
      const { container } = render(<Telegram data-testid="telegram-icon" />);
      const svg = container.querySelector('svg');

      expect(svg).toHaveAttribute('data-testid', 'telegram-icon');
    });

    it('should render the correct SVG content', () => {
      const { container } = render(<Telegram />);
      const path = container.querySelector('path');

      expect(path).toBeInTheDocument();
      expect(path).toHaveAttribute('fill', 'currentColor');
    });
  });

  describe('Github', () => {
    it('should render correctly with default props', () => {
      const { container } = render(<Github2 />);
      const svg = container.querySelector('svg');

      expect(svg).toBeInTheDocument();
      expect(svg).toHaveAttribute('width', '24');
      expect(svg).toHaveAttribute('height', '24');
      expect(svg).toHaveAttribute('viewBox', '0 0 24 24');
      expect(svg).toHaveAttribute('fill', 'none');
    });

    it('should apply custom size', () => {
      const { container } = render(<Github2 size={32} />);
      const svg = container.querySelector('svg');

      expect(svg).toHaveAttribute('width', '32');
      expect(svg).toHaveAttribute('height', '32');
    });

    it('should apply custom className', () => {
      const { container } = render(<Github2 className="custom-class" />);
      const svg = container.querySelector('svg');

      expect(svg).toHaveClass('custom-class');
    });

    it('should apply additional props', () => {
      const { container } = render(<Github2 data-testid="github-icon" />);
      const svg = container.querySelector('svg');

      expect(svg).toHaveAttribute('data-testid', 'github-icon');
    });

    it('should render the correct SVG content', () => {
      const { container } = render(<Github2 />);
      const path = container.querySelector('path');

      expect(path).toBeInTheDocument();
      expect(path).toHaveAttribute('stroke', 'currentColor');
      expect(path).toHaveAttribute('stroke-width', '1.5');
      expect(path).toHaveAttribute('stroke-linecap', 'round');
      expect(path).toHaveAttribute('stroke-linejoin', 'round');
    });
  });

  describe('UsersRound2', () => {
    it('should render correctly with default props', () => {
      const { container } = render(<UsersRound2 />);
      const svg = container.querySelector('svg');

      expect(svg).toBeInTheDocument();
      expect(svg).toHaveAttribute('width', '24');
      expect(svg).toHaveAttribute('height', '24');
      expect(svg).toHaveAttribute('viewBox', '0 0 20 20');
      expect(svg).toHaveAttribute('fill', 'none');
    });

    it('should apply custom size', () => {
      const { container } = render(<UsersRound2 size={32} />);
      const svg = container.querySelector('svg');

      expect(svg).toHaveAttribute('width', '32');
      expect(svg).toHaveAttribute('height', '32');
    });

    it('should apply custom className', () => {
      const { container } = render(<UsersRound2 className="custom-class" />);
      const svg = container.querySelector('svg');

      expect(svg).toHaveClass('custom-class');
    });

    it('should apply additional props', () => {
      const { container } = render(<UsersRound2 data-testid="users-icon" />);
      const svg = container.querySelector('svg');

      expect(svg).toHaveAttribute('data-testid', 'users-icon');
    });

    it('should render the correct SVG content', () => {
      const { container } = render(<UsersRound2 />);
      const path = container.querySelector('path');

      expect(path).toBeInTheDocument();
      expect(path).toHaveAttribute('stroke', 'currentColor');
      expect(path).toHaveAttribute('stroke-width', '1.5');
      expect(path).toHaveAttribute('stroke-linecap', 'round');
      expect(path).toHaveAttribute('stroke-linejoin', 'round');
    });
  });

<<<<<<< HEAD
  describe('LineHorizontal', () => {
    it('should render correctly with default props', () => {
      const { container } = render(<LineHorizontal />);
      const svg = container.querySelector('svg');

      expect(svg).toBeInTheDocument();
      expect(svg).toHaveAttribute('width', '12');
      expect(svg).toHaveAttribute('height', '12');
      expect(svg).toHaveAttribute('viewBox', '0 0 12 12');
=======
  describe('Synonym', () => {
    it('should render correctly with default props', () => {
      const { container } = render(<Synonym />);
      const svg = container.querySelector('svg');

      expect(svg).toBeInTheDocument();
      expect(svg).toHaveAttribute('width', '24');
      expect(svg).toHaveAttribute('height', '24');
      expect(svg).toHaveAttribute('viewBox', '0 0 200 200');
>>>>>>> 245fcbe0
      expect(svg).toHaveAttribute('fill', 'none');
    });

    it('should apply custom size', () => {
<<<<<<< HEAD
      const { container } = render(<LineHorizontal size={16} />);
      const svg = container.querySelector('svg');

      expect(svg).toHaveAttribute('width', '16');
      expect(svg).toHaveAttribute('height', '16');
    });

    it('should have fill-secondary class hardcoded', () => {
      const { container } = render(<LineHorizontal />);
      const svg = container.querySelector('svg');

      expect(svg).toHaveClass('fill-secondary');
    });

    it('should apply additional props', () => {
      const { container } = render(<LineHorizontal data-testid="line-icon" />);
      const svg = container.querySelector('svg');

      expect(svg).toHaveAttribute('data-testid', 'line-icon');
    });

    it('should render the correct SVG content', () => {
      const { container } = render(<LineHorizontal />);
      const path = container.querySelector('path');

      expect(path).toBeInTheDocument();
      expect(path).toHaveAttribute('fill-rule', 'evenodd');
      expect(path).toHaveAttribute('clip-rule', 'evenodd');
      // Note: fill is handled via CSS classes, not as an attribute
=======
      const { container } = render(<Synonym size={32} />);
      const svg = container.querySelector('svg');

      expect(svg).toHaveAttribute('width', '32');
      expect(svg).toHaveAttribute('height', '32');
    });

    it('should apply custom className', () => {
      const { container } = render(<Synonym className="custom-class" />);
      const svg = container.querySelector('svg');

      expect(svg).toHaveClass('custom-class');
    });

    it('should apply additional props', () => {
      const { container } = render(<Synonym data-testid="synonym-icon" />);
      const svg = container.querySelector('svg');

      expect(svg).toHaveAttribute('data-testid', 'synonym-icon');
    });

    it('should render the correct SVG content', () => {
      const { container } = render(<Synonym />);
      const paths = container.querySelectorAll('path');

      expect(paths.length).toBe(2);
      expect(paths[0]).toHaveAttribute('fill', 'white');
      expect(paths[1]).toHaveAttribute('fill', '#FF6600');
      expect(paths[1]).toHaveAttribute('fill-rule', 'evenodd');
      expect(paths[1]).toHaveAttribute('clip-rule', 'evenodd');
    });
  });

  describe('Blocktank', () => {
    it('should render correctly with default props', () => {
      const { container } = render(<Blocktank />);
      const svg = container.querySelector('svg');

      expect(svg).toBeInTheDocument();
      expect(svg).toHaveAttribute('width', '24');
      expect(svg).toHaveAttribute('height', '24');
      expect(svg).toHaveAttribute('viewBox', '0 0 200 200');
      expect(svg).toHaveAttribute('fill', 'none');
    });

    it('should apply custom size', () => {
      const { container } = render(<Blocktank size={32} />);
      const svg = container.querySelector('svg');

      expect(svg).toHaveAttribute('width', '32');
      expect(svg).toHaveAttribute('height', '32');
    });

    it('should apply custom className', () => {
      const { container } = render(<Blocktank className="custom-class" />);
      const svg = container.querySelector('svg');

      expect(svg).toHaveClass('custom-class');
    });

    it('should apply additional props', () => {
      const { container } = render(<Blocktank data-testid="blocktank-icon" />);
      const svg = container.querySelector('svg');

      expect(svg).toHaveAttribute('data-testid', 'blocktank-icon');
    });

    it('should render the correct SVG content', () => {
      const { container } = render(<Blocktank />);
      const paths = container.querySelectorAll('path');

      expect(paths.length).toBe(3);
      expect(paths[0]).toHaveAttribute('fill', '#FFAE00');
      expect(paths[1]).toHaveAttribute('fill', 'white');
      expect(paths[2]).toHaveAttribute('fill', '#FFAE00');
    });
  });

  describe('Bitkit', () => {
    it('should render correctly with default props', () => {
      const { container } = render(<Bitkit />);
      const svg = container.querySelector('svg');

      expect(svg).toBeInTheDocument();
      expect(svg).toHaveAttribute('width', '24');
      expect(svg).toHaveAttribute('height', '24');
      expect(svg).toHaveAttribute('viewBox', '0 0 200 184');
      expect(svg).toHaveAttribute('fill', 'none');
    });

    it('should apply custom size', () => {
      const { container } = render(<Bitkit size={32} />);
      const svg = container.querySelector('svg');

      expect(svg).toHaveAttribute('width', '32');
      expect(svg).toHaveAttribute('height', '32');
    });

    it('should apply custom className', () => {
      const { container } = render(<Bitkit className="custom-class" />);
      const svg = container.querySelector('svg');

      expect(svg).toHaveClass('custom-class');
    });

    it('should apply additional props', () => {
      const { container } = render(<Bitkit data-testid="bitkit-icon" />);
      const svg = container.querySelector('svg');

      expect(svg).toHaveAttribute('data-testid', 'bitkit-icon');
    });

    it('should render the correct SVG content', () => {
      const { container } = render(<Bitkit />);
      const paths = container.querySelectorAll('path');

      expect(paths.length).toBe(4);
      expect(paths[0]).toHaveAttribute('fill', 'black');
      expect(paths[1]).toHaveAttribute('fill', 'black');
      expect(paths[2]).toHaveAttribute('fill', 'white');
      expect(paths[3]).toHaveAttribute('fill', '#FF4400');
    });
  });

  describe('BTCIcon', () => {
    it('should render correctly with default props', () => {
      const { container } = render(<BTCIcon />);
      const svg = container.querySelector('svg');

      expect(svg).toBeInTheDocument();
      expect(svg).toHaveAttribute('width', '24');
      expect(svg).toHaveAttribute('height', '24');
      expect(svg).toHaveAttribute('viewBox', '0.004 0 64 64');
    });

    it('should apply custom size', () => {
      const { container } = render(<BTCIcon size={32} />);
      const svg = container.querySelector('svg');

      expect(svg).toHaveAttribute('width', '32');
      expect(svg).toHaveAttribute('height', '32');
    });

    it('should apply custom className', () => {
      const { container } = render(<BTCIcon className="custom-class" />);
      const svg = container.querySelector('svg');

      expect(svg).toHaveClass('custom-class');
    });

    it('should apply additional props', () => {
      const { container } = render(<BTCIcon data-testid="btc-icon" />);
      const svg = container.querySelector('svg');

      expect(svg).toHaveAttribute('data-testid', 'btc-icon');
    });

    it('should render the correct SVG content', () => {
      const { container } = render(<BTCIcon />);
      const paths = container.querySelectorAll('path');

      expect(paths.length).toBe(2);
      expect(paths[0]).toHaveAttribute('fill', '#f7931a');
      expect(paths[1]).toHaveAttribute('fill', '#ffffff');
    });
  });

  describe('Tether', () => {
    it('should render correctly with default props', () => {
      const { container } = render(<Tether />);
      const svg = container.querySelector('svg');

      expect(svg).toBeInTheDocument();
      expect(svg).toHaveAttribute('width', '24');
      expect(svg).toHaveAttribute('height', '24');
      expect(svg).toHaveAttribute('viewBox', '0 0 2000 2000');
    });

    it('should apply custom size', () => {
      const { container } = render(<Tether size={32} />);
      const svg = container.querySelector('svg');

      expect(svg).toHaveAttribute('width', '32');
      expect(svg).toHaveAttribute('height', '32');
    });

    it('should apply custom className', () => {
      const { container } = render(<Tether className="custom-class" />);
      const svg = container.querySelector('svg');

      expect(svg).toHaveClass('custom-class');
    });

    it('should apply additional props', () => {
      const { container } = render(<Tether data-testid="tether-icon" />);
      const svg = container.querySelector('svg');

      expect(svg).toHaveAttribute('data-testid', 'tether-icon');
    });

    it('should render the correct SVG content', () => {
      const { container } = render(<Tether />);
      const paths = container.querySelectorAll('path');

      expect(paths.length).toBe(2);
      expect(paths[0]).toHaveAttribute('fill', '#53ae94');
      expect(paths[1]).toHaveAttribute('fill', '#fff');
    });
  });

  describe('PubkyIcon', () => {
    it('should render correctly with default props', () => {
      const { container } = render(<PubkyIcon />);
      const svg = container.querySelector('svg');

      expect(svg).toBeInTheDocument();
      expect(svg).toHaveAttribute('width', '24');
      expect(svg).toHaveAttribute('height', '24');
      expect(svg).toHaveAttribute('viewBox', '0 0 22 33');
      expect(svg).toHaveAttribute('fill', 'none');
    });

    it('should apply custom size', () => {
      const { container } = render(<PubkyIcon size={32} />);
      const svg = container.querySelector('svg');

      expect(svg).toHaveAttribute('width', '32');
      expect(svg).toHaveAttribute('height', '32');
    });

    it('should apply custom className', () => {
      const { container } = render(<PubkyIcon className="custom-class" />);
      const svg = container.querySelector('svg');

      expect(svg).toHaveClass('custom-class');
    });

    it('should apply additional props', () => {
      const { container } = render(<PubkyIcon data-testid="pubky-icon" />);
      const svg = container.querySelector('svg');

      expect(svg).toHaveAttribute('data-testid', 'pubky-icon');
    });

    it('should render the correct SVG content', () => {
      const { container } = render(<PubkyIcon />);
      const path = container.querySelector('path');

      expect(path).toBeInTheDocument();
      expect(path).toHaveAttribute('fill', '#C8FF00');
      expect(path).toHaveAttribute('fill-rule', 'evenodd');
      expect(path).toHaveAttribute('clip-rule', 'evenodd');
>>>>>>> 245fcbe0
    });
  });
});<|MERGE_RESOLUTION|>--- conflicted
+++ resolved
@@ -1,13 +1,11 @@
 import { describe, it, expect } from 'vitest';
 import { render } from '@testing-library/react';
-<<<<<<< HEAD
-import { XTwitter, Github2, Telegram, UsersRound2, LineHorizontal } from './icons';
-=======
 import {
   XTwitter,
   Github2,
   Telegram,
   UsersRound2,
+  LineHorizontal,
   Synonym,
   Blocktank,
   Bitkit,
@@ -15,7 +13,6 @@
   Tether,
   PubkyIcon,
 } from './icons';
->>>>>>> 245fcbe0
 
 describe('Custom Icons', () => {
   describe('XTwitter', () => {
@@ -208,7 +205,6 @@
     });
   });
 
-<<<<<<< HEAD
   describe('LineHorizontal', () => {
     it('should render correctly with default props', () => {
       const { container } = render(<LineHorizontal />);
@@ -218,22 +214,10 @@
       expect(svg).toHaveAttribute('width', '12');
       expect(svg).toHaveAttribute('height', '12');
       expect(svg).toHaveAttribute('viewBox', '0 0 12 12');
-=======
-  describe('Synonym', () => {
-    it('should render correctly with default props', () => {
-      const { container } = render(<Synonym />);
-      const svg = container.querySelector('svg');
-
-      expect(svg).toBeInTheDocument();
-      expect(svg).toHaveAttribute('width', '24');
-      expect(svg).toHaveAttribute('height', '24');
-      expect(svg).toHaveAttribute('viewBox', '0 0 200 200');
->>>>>>> 245fcbe0
-      expect(svg).toHaveAttribute('fill', 'none');
-    });
-
-    it('should apply custom size', () => {
-<<<<<<< HEAD
+      expect(svg).toHaveAttribute('fill', 'none');
+    });
+
+    it('should apply custom size', () => {
       const { container } = render(<LineHorizontal size={16} />);
       const svg = container.querySelector('svg');
 
@@ -263,7 +247,22 @@
       expect(path).toHaveAttribute('fill-rule', 'evenodd');
       expect(path).toHaveAttribute('clip-rule', 'evenodd');
       // Note: fill is handled via CSS classes, not as an attribute
-=======
+    });
+  });
+
+  describe('Synonym', () => {
+    it('should render correctly with default props', () => {
+      const { container } = render(<Synonym />);
+      const svg = container.querySelector('svg');
+
+      expect(svg).toBeInTheDocument();
+      expect(svg).toHaveAttribute('width', '24');
+      expect(svg).toHaveAttribute('height', '24');
+      expect(svg).toHaveAttribute('viewBox', '0 0 200 200');
+      expect(svg).toHaveAttribute('fill', 'none');
+    });
+
+    it('should apply custom size', () => {
       const { container } = render(<Synonym size={32} />);
       const svg = container.querySelector('svg');
 
@@ -516,7 +515,6 @@
       expect(path).toHaveAttribute('fill', '#C8FF00');
       expect(path).toHaveAttribute('fill-rule', 'evenodd');
       expect(path).toHaveAttribute('clip-rule', 'evenodd');
->>>>>>> 245fcbe0
     });
   });
 });